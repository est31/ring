#! /usr/bin/env perl
# Copyright 2009-2016 The OpenSSL Project Authors. All Rights Reserved.
#
# Licensed under the OpenSSL license (the "License").  You may not use
# this file except in compliance with the License.  You can obtain a copy
# in the file LICENSE in the source distribution or at
# https://www.openssl.org/source/license.html


# ====================================================================
# Written by Andy Polyakov <appro@openssl.org> for the OpenSSL
# project. The module is, however, dual licensed under OpenSSL and
# CRYPTOGAMS licenses depending on where you obtain it. For further
# details see http://www.openssl.org/~appro/cryptogams/.
# ====================================================================
#
# This module implements support for Intel AES-NI extension. In
# OpenSSL context it's used with Intel engine, but can also be used as
# drop-in replacement for crypto/aes/asm/aes-586.pl [see below for
# details].
#
# Performance.
#
# To start with see corresponding paragraph in aesni-x86_64.pl...
# Instead of filling table similar to one found there I've chosen to
# summarize *comparison* results for raw ECB, CTR and CBC benchmarks.
# The simplified table below represents 32-bit performance relative
# to 64-bit one in every given point. Ratios vary for different
# encryption modes, therefore interval values.
#
#	16-byte     64-byte     256-byte    1-KB        8-KB
#	53-67%      67-84%      91-94%      95-98%      97-99.5%
#
# Lower ratios for smaller block sizes are perfectly understandable,
# because function call overhead is higher in 32-bit mode. Largest
# 8-KB block performance is virtually same: 32-bit code is less than
# 1% slower for ECB, CBC and CCM, and ~3% slower otherwise.

# January 2011
#
# See aesni-x86_64.pl for details. Unlike x86_64 version this module
# interleaves at most 6 aes[enc|dec] instructions, because there are
# not enough registers for 8x interleave [which should be optimal for
# Sandy Bridge]. Actually, performance results for 6x interleave
# factor presented in aesni-x86_64.pl (except for CTR) are for this
# module.

# April 2011
#
# Add aesni_xts_[en|de]crypt. Westmere spends 1.50 cycles processing
# one byte out of 8KB with 128-bit key, Sandy Bridge - 1.09.

# November 2015
#
# Add aesni_ocb_[en|de]crypt. [Removed in BoringSSL]

######################################################################
# Current large-block performance in cycles per byte processed with
# 128-bit key (less is better).
#
#		CBC en-/decrypt	CTR	XTS	ECB	OCB
# Westmere	3.77/1.37	1.37	1.52	1.27
# * Bridge	5.07/0.98	0.99	1.09	0.91	1.10
# Haswell	4.44/0.80	0.97	1.03	0.72	0.76
# Skylake	2.68/0.65	0.65	0.66	0.64	0.66
# Silvermont	5.77/3.56	3.67	4.03	3.46	4.03
# Goldmont	3.84/1.39	1.39	1.63	1.31	1.70
# Bulldozer	5.80/0.98	1.05	1.24	0.93	1.23

<<<<<<< HEAD
$PREFIX="GFp_aes_hw";	# if $PREFIX is set to "AES", the script
			# generates drop-in replacement for
			# crypto/aes/asm/aes-586.pl:-)
$AESNI_PREFIX="GFp_aes_hw";
=======
$PREFIX="aes_hw";	# if $PREFIX is set to "AES", the script
			# generates drop-in replacement for
			# crypto/aes/asm/aes-586.pl:-)
$AESNI_PREFIX="aes_hw";
>>>>>>> 0f5ecd3a
$inline=1;		# inline _aesni_[en|de]crypt

$0 =~ m/(.*[\/\\])[^\/\\]+$/; $dir=$1;
push(@INC,"${dir}","${dir}../../../perlasm");
require "x86asm.pl";

$output = pop;
open OUT,">$output";
*STDOUT=*OUT;

&asm_init($ARGV[0]);

&external_label("GFp_ia32cap_P");
&static_label("key_const");

if ($PREFIX eq $AESNI_PREFIX)	{ $movekey=\&movups; }
else			{ $movekey=\&movups; }

$len="eax";
$rounds="ecx";
$key="edx";
$inp="esi";
$out="edi";
$rounds_="ebx";	# backup copy for $rounds
$key_="ebp";	# backup copy for $key

$rndkey0="xmm0";
$rndkey1="xmm1";
$inout0="xmm2";
$inout1="xmm3";
$inout2="xmm4";
$inout3="xmm5";	$in1="xmm5";
$inout4="xmm6";	$in0="xmm6";
$inout5="xmm7";	$ivec="xmm7";

# AESNI extension
sub aeskeygenassist
{ my($dst,$src,$imm)=@_;
    if ("$dst:$src" =~ /xmm([0-7]):xmm([0-7])/)
    {	&data_byte(0x66,0x0f,0x3a,0xdf,0xc0|($1<<3)|$2,$imm);	}
}
sub aescommon
{ my($opcodelet,$dst,$src)=@_;
    if ("$dst:$src" =~ /xmm([0-7]):xmm([0-7])/)
    {	&data_byte(0x66,0x0f,0x38,$opcodelet,0xc0|($1<<3)|$2);}
}
sub aesimc	{ aescommon(0xdb,@_); }
sub aesenc	{ aescommon(0xdc,@_); }
sub aesenclast	{ aescommon(0xdd,@_); }

# Inline version of internal aesni_[en|de]crypt1
{ my $sn;
sub aesni_inline_generate1
{ my ($p,$inout,$ivec)=@_; $inout=$inout0 if (!defined($inout));
  $sn++;

    &$movekey		($rndkey0,&QWP(0,$key));
    &$movekey		($rndkey1,&QWP(16,$key));
    &xorps		($ivec,$rndkey0)	if (defined($ivec));
    &lea		($key,&DWP(32,$key));
    &xorps		($inout,$ivec)		if (defined($ivec));
    &xorps		($inout,$rndkey0)	if (!defined($ivec));
    &set_label("${p}1_loop_$sn");
	eval"&aes${p}	($inout,$rndkey1)";
	&dec		($rounds);
	&$movekey	($rndkey1,&QWP(0,$key));
	&lea		($key,&DWP(16,$key));
    &jnz		(&label("${p}1_loop_$sn"));
    eval"&aes${p}last	($inout,$rndkey1)";
}}

sub aesni_generate1	# fully unrolled loop
{ my ($p,$inout)=@_; $inout=$inout0 if (!defined($inout));

    &function_begin_B("_aesni_${p}rypt1");
	&movups		($rndkey0,&QWP(0,$key));
	&$movekey	($rndkey1,&QWP(0x10,$key));
	&xorps		($inout,$rndkey0);
	&$movekey	($rndkey0,&QWP(0x20,$key));
	&lea		($key,&DWP(0x30,$key));
	&cmp		($rounds,11);
	&jb		(&label("${p}128"));
	&lea		($key,&DWP(0x40,$key));
	# 192-bit key support was removed.

	eval"&aes${p}	($inout,$rndkey1)";
	&$movekey	($rndkey1,&QWP(-0x40,$key));
	eval"&aes${p}	($inout,$rndkey0)";
	&$movekey	($rndkey0,&QWP(-0x30,$key));

	# 192-bit key support was removed.
	eval"&aes${p}	($inout,$rndkey1)";
	&$movekey	($rndkey1,&QWP(-0x20,$key));
	eval"&aes${p}	($inout,$rndkey0)";
	&$movekey	($rndkey0,&QWP(-0x10,$key));
    &set_label("${p}128");
	eval"&aes${p}	($inout,$rndkey1)";
	&$movekey	($rndkey1,&QWP(0,$key));
	eval"&aes${p}	($inout,$rndkey0)";
	&$movekey	($rndkey0,&QWP(0x10,$key));
	eval"&aes${p}	($inout,$rndkey1)";
	&$movekey	($rndkey1,&QWP(0x20,$key));
	eval"&aes${p}	($inout,$rndkey0)";
	&$movekey	($rndkey0,&QWP(0x30,$key));
	eval"&aes${p}	($inout,$rndkey1)";
	&$movekey	($rndkey1,&QWP(0x40,$key));
	eval"&aes${p}	($inout,$rndkey0)";
	&$movekey	($rndkey0,&QWP(0x50,$key));
	eval"&aes${p}	($inout,$rndkey1)";
	&$movekey	($rndkey1,&QWP(0x60,$key));
	eval"&aes${p}	($inout,$rndkey0)";
	&$movekey	($rndkey0,&QWP(0x70,$key));
	eval"&aes${p}	($inout,$rndkey1)";
    eval"&aes${p}last	($inout,$rndkey0)";
    &ret();
    &function_end_B("_aesni_${p}rypt1");
}

# void $PREFIX_encrypt (const void *inp,void *out,const AES_KEY *key);
&aesni_generate1("enc") if (!$inline);
&function_begin_B("${PREFIX}_encrypt");
	&mov	("eax",&wparam(0));
	&mov	($key,&wparam(2));
	&movups	($inout0,&QWP(0,"eax"));
	&mov	($rounds,&DWP(240,$key));
	&mov	("eax",&wparam(1));
	if ($inline)
	{   &aesni_inline_generate1("enc");	}
	else
	{   &call	("_aesni_encrypt1");	}
	&pxor	($rndkey0,$rndkey0);		# clear register bank
	&pxor	($rndkey1,$rndkey1);
	&movups	(&QWP(0,"eax"),$inout0);
	&pxor	($inout0,$inout0);
	&ret	();
&function_end_B("${PREFIX}_encrypt");

# _aesni_[en|de]cryptN are private interfaces, N denotes interleave
# factor. Why 3x subroutine were originally used in loops? Even though
# aes[enc|dec] latency was originally 6, it could be scheduled only
# every *2nd* cycle. Thus 3x interleave was the one providing optimal
# utilization, i.e. when subroutine's throughput is virtually same as
# of non-interleaved subroutine [for number of input blocks up to 3].
# This is why it originally made no sense to implement 2x subroutine.
# But times change and it became appropriate to spend extra 192 bytes
# on 2x subroutine on Atom Silvermont account. For processors that
# can schedule aes[enc|dec] every cycle optimal interleave factor
# equals to corresponding instructions latency. 8x is optimal for
# * Bridge, but it's unfeasible to accommodate such implementation
# in XMM registers addressable in 32-bit mode and therefore maximum
# of 6x is used instead...

sub aesni_generate2
{ my $p=shift;

    &function_begin_B("_aesni_${p}rypt2");
	&$movekey	($rndkey0,&QWP(0,$key));
	&shl		($rounds,4);
	&$movekey	($rndkey1,&QWP(16,$key));
	&xorps		($inout0,$rndkey0);
	&pxor		($inout1,$rndkey0);
	&$movekey	($rndkey0,&QWP(32,$key));
	&lea		($key,&DWP(32,$key,$rounds));
	&neg		($rounds);
	&add		($rounds,16);

    &set_label("${p}2_loop");
	eval"&aes${p}	($inout0,$rndkey1)";
	eval"&aes${p}	($inout1,$rndkey1)";
	&$movekey	($rndkey1,&QWP(0,$key,$rounds));
	&add		($rounds,32);
	eval"&aes${p}	($inout0,$rndkey0)";
	eval"&aes${p}	($inout1,$rndkey0)";
	&$movekey	($rndkey0,&QWP(-16,$key,$rounds));
	&jnz		(&label("${p}2_loop"));
    eval"&aes${p}	($inout0,$rndkey1)";
    eval"&aes${p}	($inout1,$rndkey1)";
    eval"&aes${p}last	($inout0,$rndkey0)";
    eval"&aes${p}last	($inout1,$rndkey0)";
    &ret();
    &function_end_B("_aesni_${p}rypt2");
}

sub aesni_generate3
{ my $p=shift;

    &function_begin_B("_aesni_${p}rypt3");
	&$movekey	($rndkey0,&QWP(0,$key));
	&shl		($rounds,4);
	&$movekey	($rndkey1,&QWP(16,$key));
	&xorps		($inout0,$rndkey0);
	&pxor		($inout1,$rndkey0);
	&pxor		($inout2,$rndkey0);
	&$movekey	($rndkey0,&QWP(32,$key));
	&lea		($key,&DWP(32,$key,$rounds));
	&neg		($rounds);
	&add		($rounds,16);

    &set_label("${p}3_loop");
	eval"&aes${p}	($inout0,$rndkey1)";
	eval"&aes${p}	($inout1,$rndkey1)";
	eval"&aes${p}	($inout2,$rndkey1)";
	&$movekey	($rndkey1,&QWP(0,$key,$rounds));
	&add		($rounds,32);
	eval"&aes${p}	($inout0,$rndkey0)";
	eval"&aes${p}	($inout1,$rndkey0)";
	eval"&aes${p}	($inout2,$rndkey0)";
	&$movekey	($rndkey0,&QWP(-16,$key,$rounds));
	&jnz		(&label("${p}3_loop"));
    eval"&aes${p}	($inout0,$rndkey1)";
    eval"&aes${p}	($inout1,$rndkey1)";
    eval"&aes${p}	($inout2,$rndkey1)";
    eval"&aes${p}last	($inout0,$rndkey0)";
    eval"&aes${p}last	($inout1,$rndkey0)";
    eval"&aes${p}last	($inout2,$rndkey0)";
    &ret();
    &function_end_B("_aesni_${p}rypt3");
}

# 4x interleave is implemented to improve small block performance,
# most notably [and naturally] 4 block by ~30%. One can argue that one
# should have implemented 5x as well, but improvement  would be <20%,
# so it's not worth it...
sub aesni_generate4
{ my $p=shift;

    &function_begin_B("_aesni_${p}rypt4");
	&$movekey	($rndkey0,&QWP(0,$key));
	&$movekey	($rndkey1,&QWP(16,$key));
	&shl		($rounds,4);
	&xorps		($inout0,$rndkey0);
	&pxor		($inout1,$rndkey0);
	&pxor		($inout2,$rndkey0);
	&pxor		($inout3,$rndkey0);
	&$movekey	($rndkey0,&QWP(32,$key));
	&lea		($key,&DWP(32,$key,$rounds));
	&neg		($rounds);
	&data_byte	(0x0f,0x1f,0x40,0x00);
	&add		($rounds,16);

    &set_label("${p}4_loop");
	eval"&aes${p}	($inout0,$rndkey1)";
	eval"&aes${p}	($inout1,$rndkey1)";
	eval"&aes${p}	($inout2,$rndkey1)";
	eval"&aes${p}	($inout3,$rndkey1)";
	&$movekey	($rndkey1,&QWP(0,$key,$rounds));
	&add		($rounds,32);
	eval"&aes${p}	($inout0,$rndkey0)";
	eval"&aes${p}	($inout1,$rndkey0)";
	eval"&aes${p}	($inout2,$rndkey0)";
	eval"&aes${p}	($inout3,$rndkey0)";
	&$movekey	($rndkey0,&QWP(-16,$key,$rounds));
    &jnz		(&label("${p}4_loop"));

    eval"&aes${p}	($inout0,$rndkey1)";
    eval"&aes${p}	($inout1,$rndkey1)";
    eval"&aes${p}	($inout2,$rndkey1)";
    eval"&aes${p}	($inout3,$rndkey1)";
    eval"&aes${p}last	($inout0,$rndkey0)";
    eval"&aes${p}last	($inout1,$rndkey0)";
    eval"&aes${p}last	($inout2,$rndkey0)";
    eval"&aes${p}last	($inout3,$rndkey0)";
    &ret();
    &function_end_B("_aesni_${p}rypt4");
}

sub aesni_generate6
{ my $p=shift;

    &function_begin_B("_aesni_${p}rypt6");
    &static_label("_aesni_${p}rypt6_enter");
	&$movekey	($rndkey0,&QWP(0,$key));
	&shl		($rounds,4);
	&$movekey	($rndkey1,&QWP(16,$key));
	&xorps		($inout0,$rndkey0);
	&pxor		($inout1,$rndkey0);	# pxor does better here
	&pxor		($inout2,$rndkey0);
	eval"&aes${p}	($inout0,$rndkey1)";
	&pxor		($inout3,$rndkey0);
	&pxor		($inout4,$rndkey0);
	eval"&aes${p}	($inout1,$rndkey1)";
	&lea		($key,&DWP(32,$key,$rounds));
	&neg		($rounds);
	eval"&aes${p}	($inout2,$rndkey1)";
	&pxor		($inout5,$rndkey0);
	&$movekey	($rndkey0,&QWP(0,$key,$rounds));
	&add		($rounds,16);
	&jmp		(&label("_aesni_${p}rypt6_inner"));

    &set_label("${p}6_loop",16);
	eval"&aes${p}	($inout0,$rndkey1)";
	eval"&aes${p}	($inout1,$rndkey1)";
	eval"&aes${p}	($inout2,$rndkey1)";
    &set_label("_aesni_${p}rypt6_inner");
	eval"&aes${p}	($inout3,$rndkey1)";
	eval"&aes${p}	($inout4,$rndkey1)";
	eval"&aes${p}	($inout5,$rndkey1)";
    &set_label("_aesni_${p}rypt6_enter");
	&$movekey	($rndkey1,&QWP(0,$key,$rounds));
	&add		($rounds,32);
	eval"&aes${p}	($inout0,$rndkey0)";
	eval"&aes${p}	($inout1,$rndkey0)";
	eval"&aes${p}	($inout2,$rndkey0)";
	eval"&aes${p}	($inout3,$rndkey0)";
	eval"&aes${p}	($inout4,$rndkey0)";
	eval"&aes${p}	($inout5,$rndkey0)";
	&$movekey	($rndkey0,&QWP(-16,$key,$rounds));
    &jnz		(&label("${p}6_loop"));

    eval"&aes${p}	($inout0,$rndkey1)";
    eval"&aes${p}	($inout1,$rndkey1)";
    eval"&aes${p}	($inout2,$rndkey1)";
    eval"&aes${p}	($inout3,$rndkey1)";
    eval"&aes${p}	($inout4,$rndkey1)";
    eval"&aes${p}	($inout5,$rndkey1)";
    eval"&aes${p}last	($inout0,$rndkey0)";
    eval"&aes${p}last	($inout1,$rndkey0)";
    eval"&aes${p}last	($inout2,$rndkey0)";
    eval"&aes${p}last	($inout3,$rndkey0)";
    eval"&aes${p}last	($inout4,$rndkey0)";
    eval"&aes${p}last	($inout5,$rndkey0)";
    &ret();
    &function_end_B("_aesni_${p}rypt6");
}
&aesni_generate2("enc") if ($PREFIX eq $AESNI_PREFIX);
<<<<<<< HEAD
&aesni_generate3("enc") if ($PREFIX eq $AESNI_PREFIX);
&aesni_generate4("enc") if ($PREFIX eq $AESNI_PREFIX);
&aesni_generate6("enc") if ($PREFIX eq $AESNI_PREFIX);

if ($PREFIX eq $AESNI_PREFIX) {

######################################################################
# void aes_hw_ctr32_encrypt_blocks (const void *in, void *out,
#                                      size_t blocks, const AES_KEY *key,
#                                      const char *ivec);
=======
&aesni_generate2("dec");
&aesni_generate3("enc") if ($PREFIX eq $AESNI_PREFIX);
&aesni_generate3("dec");
&aesni_generate4("enc") if ($PREFIX eq $AESNI_PREFIX);
&aesni_generate4("dec");
&aesni_generate6("enc") if ($PREFIX eq $AESNI_PREFIX);
&aesni_generate6("dec");

if ($PREFIX eq $AESNI_PREFIX) {
######################################################################
# void aes_hw_ecb_encrypt (const void *in, void *out,
#                         size_t length, const AES_KEY *key,
#                         int enc);
&function_begin("${PREFIX}_ecb_encrypt");
	&mov	($inp,&wparam(0));
	&mov	($out,&wparam(1));
	&mov	($len,&wparam(2));
	&mov	($key,&wparam(3));
	&mov	($rounds_,&wparam(4));
	&and	($len,-16);
	&jz	(&label("ecb_ret"));
	&mov	($rounds,&DWP(240,$key));
	&test	($rounds_,$rounds_);
	&jz	(&label("ecb_decrypt"));

	&mov	($key_,$key);		# backup $key
	&mov	($rounds_,$rounds);	# backup $rounds
	&cmp	($len,0x60);
	&jb	(&label("ecb_enc_tail"));

	&movdqu	($inout0,&QWP(0,$inp));
	&movdqu	($inout1,&QWP(0x10,$inp));
	&movdqu	($inout2,&QWP(0x20,$inp));
	&movdqu	($inout3,&QWP(0x30,$inp));
	&movdqu	($inout4,&QWP(0x40,$inp));
	&movdqu	($inout5,&QWP(0x50,$inp));
	&lea	($inp,&DWP(0x60,$inp));
	&sub	($len,0x60);
	&jmp	(&label("ecb_enc_loop6_enter"));

&set_label("ecb_enc_loop6",16);
	&movups	(&QWP(0,$out),$inout0);
	&movdqu	($inout0,&QWP(0,$inp));
	&movups	(&QWP(0x10,$out),$inout1);
	&movdqu	($inout1,&QWP(0x10,$inp));
	&movups	(&QWP(0x20,$out),$inout2);
	&movdqu	($inout2,&QWP(0x20,$inp));
	&movups	(&QWP(0x30,$out),$inout3);
	&movdqu	($inout3,&QWP(0x30,$inp));
	&movups	(&QWP(0x40,$out),$inout4);
	&movdqu	($inout4,&QWP(0x40,$inp));
	&movups	(&QWP(0x50,$out),$inout5);
	&lea	($out,&DWP(0x60,$out));
	&movdqu	($inout5,&QWP(0x50,$inp));
	&lea	($inp,&DWP(0x60,$inp));
&set_label("ecb_enc_loop6_enter");

	&call	("_aesni_encrypt6");

	&mov	($key,$key_);		# restore $key
	&mov	($rounds,$rounds_);	# restore $rounds
	&sub	($len,0x60);
	&jnc	(&label("ecb_enc_loop6"));

	&movups	(&QWP(0,$out),$inout0);
	&movups	(&QWP(0x10,$out),$inout1);
	&movups	(&QWP(0x20,$out),$inout2);
	&movups	(&QWP(0x30,$out),$inout3);
	&movups	(&QWP(0x40,$out),$inout4);
	&movups	(&QWP(0x50,$out),$inout5);
	&lea	($out,&DWP(0x60,$out));
	&add	($len,0x60);
	&jz	(&label("ecb_ret"));

&set_label("ecb_enc_tail");
	&movups	($inout0,&QWP(0,$inp));
	&cmp	($len,0x20);
	&jb	(&label("ecb_enc_one"));
	&movups	($inout1,&QWP(0x10,$inp));
	&je	(&label("ecb_enc_two"));
	&movups	($inout2,&QWP(0x20,$inp));
	&cmp	($len,0x40);
	&jb	(&label("ecb_enc_three"));
	&movups	($inout3,&QWP(0x30,$inp));
	&je	(&label("ecb_enc_four"));
	&movups	($inout4,&QWP(0x40,$inp));
	&xorps	($inout5,$inout5);
	&call	("_aesni_encrypt6");
	&movups	(&QWP(0,$out),$inout0);
	&movups	(&QWP(0x10,$out),$inout1);
	&movups	(&QWP(0x20,$out),$inout2);
	&movups	(&QWP(0x30,$out),$inout3);
	&movups	(&QWP(0x40,$out),$inout4);
	jmp	(&label("ecb_ret"));

&set_label("ecb_enc_one",16);
	if ($inline)
	{   &aesni_inline_generate1("enc");	}
	else
	{   &call	("_aesni_encrypt1");	}
	&movups	(&QWP(0,$out),$inout0);
	&jmp	(&label("ecb_ret"));

&set_label("ecb_enc_two",16);
	&call	("_aesni_encrypt2");
	&movups	(&QWP(0,$out),$inout0);
	&movups	(&QWP(0x10,$out),$inout1);
	&jmp	(&label("ecb_ret"));

&set_label("ecb_enc_three",16);
	&call	("_aesni_encrypt3");
	&movups	(&QWP(0,$out),$inout0);
	&movups	(&QWP(0x10,$out),$inout1);
	&movups	(&QWP(0x20,$out),$inout2);
	&jmp	(&label("ecb_ret"));

&set_label("ecb_enc_four",16);
	&call	("_aesni_encrypt4");
	&movups	(&QWP(0,$out),$inout0);
	&movups	(&QWP(0x10,$out),$inout1);
	&movups	(&QWP(0x20,$out),$inout2);
	&movups	(&QWP(0x30,$out),$inout3);
	&jmp	(&label("ecb_ret"));
######################################################################
&set_label("ecb_decrypt",16);
	&mov	($key_,$key);		# backup $key
	&mov	($rounds_,$rounds);	# backup $rounds
	&cmp	($len,0x60);
	&jb	(&label("ecb_dec_tail"));

	&movdqu	($inout0,&QWP(0,$inp));
	&movdqu	($inout1,&QWP(0x10,$inp));
	&movdqu	($inout2,&QWP(0x20,$inp));
	&movdqu	($inout3,&QWP(0x30,$inp));
	&movdqu	($inout4,&QWP(0x40,$inp));
	&movdqu	($inout5,&QWP(0x50,$inp));
	&lea	($inp,&DWP(0x60,$inp));
	&sub	($len,0x60);
	&jmp	(&label("ecb_dec_loop6_enter"));

&set_label("ecb_dec_loop6",16);
	&movups	(&QWP(0,$out),$inout0);
	&movdqu	($inout0,&QWP(0,$inp));
	&movups	(&QWP(0x10,$out),$inout1);
	&movdqu	($inout1,&QWP(0x10,$inp));
	&movups	(&QWP(0x20,$out),$inout2);
	&movdqu	($inout2,&QWP(0x20,$inp));
	&movups	(&QWP(0x30,$out),$inout3);
	&movdqu	($inout3,&QWP(0x30,$inp));
	&movups	(&QWP(0x40,$out),$inout4);
	&movdqu	($inout4,&QWP(0x40,$inp));
	&movups	(&QWP(0x50,$out),$inout5);
	&lea	($out,&DWP(0x60,$out));
	&movdqu	($inout5,&QWP(0x50,$inp));
	&lea	($inp,&DWP(0x60,$inp));
&set_label("ecb_dec_loop6_enter");

	&call	("_aesni_decrypt6");

	&mov	($key,$key_);		# restore $key
	&mov	($rounds,$rounds_);	# restore $rounds
	&sub	($len,0x60);
	&jnc	(&label("ecb_dec_loop6"));

	&movups	(&QWP(0,$out),$inout0);
	&movups	(&QWP(0x10,$out),$inout1);
	&movups	(&QWP(0x20,$out),$inout2);
	&movups	(&QWP(0x30,$out),$inout3);
	&movups	(&QWP(0x40,$out),$inout4);
	&movups	(&QWP(0x50,$out),$inout5);
	&lea	($out,&DWP(0x60,$out));
	&add	($len,0x60);
	&jz	(&label("ecb_ret"));

&set_label("ecb_dec_tail");
	&movups	($inout0,&QWP(0,$inp));
	&cmp	($len,0x20);
	&jb	(&label("ecb_dec_one"));
	&movups	($inout1,&QWP(0x10,$inp));
	&je	(&label("ecb_dec_two"));
	&movups	($inout2,&QWP(0x20,$inp));
	&cmp	($len,0x40);
	&jb	(&label("ecb_dec_three"));
	&movups	($inout3,&QWP(0x30,$inp));
	&je	(&label("ecb_dec_four"));
	&movups	($inout4,&QWP(0x40,$inp));
	&xorps	($inout5,$inout5);
	&call	("_aesni_decrypt6");
	&movups	(&QWP(0,$out),$inout0);
	&movups	(&QWP(0x10,$out),$inout1);
	&movups	(&QWP(0x20,$out),$inout2);
	&movups	(&QWP(0x30,$out),$inout3);
	&movups	(&QWP(0x40,$out),$inout4);
	&jmp	(&label("ecb_ret"));

&set_label("ecb_dec_one",16);
	if ($inline)
	{   &aesni_inline_generate1("dec");	}
	else
	{   &call	("_aesni_decrypt1");	}
	&movups	(&QWP(0,$out),$inout0);
	&jmp	(&label("ecb_ret"));

&set_label("ecb_dec_two",16);
	&call	("_aesni_decrypt2");
	&movups	(&QWP(0,$out),$inout0);
	&movups	(&QWP(0x10,$out),$inout1);
	&jmp	(&label("ecb_ret"));

&set_label("ecb_dec_three",16);
	&call	("_aesni_decrypt3");
	&movups	(&QWP(0,$out),$inout0);
	&movups	(&QWP(0x10,$out),$inout1);
	&movups	(&QWP(0x20,$out),$inout2);
	&jmp	(&label("ecb_ret"));

&set_label("ecb_dec_four",16);
	&call	("_aesni_decrypt4");
	&movups	(&QWP(0,$out),$inout0);
	&movups	(&QWP(0x10,$out),$inout1);
	&movups	(&QWP(0x20,$out),$inout2);
	&movups	(&QWP(0x30,$out),$inout3);

&set_label("ecb_ret");
	&pxor	("xmm0","xmm0");		# clear register bank
	&pxor	("xmm1","xmm1");
	&pxor	("xmm2","xmm2");
	&pxor	("xmm3","xmm3");
	&pxor	("xmm4","xmm4");
	&pxor	("xmm5","xmm5");
	&pxor	("xmm6","xmm6");
	&pxor	("xmm7","xmm7");
&function_end("${PREFIX}_ecb_encrypt");

######################################################################
# void aes_hw_ccm64_[en|de]crypt_blocks (const void *in, void *out,
#                         size_t blocks, const AES_KEY *key,
#                         const char *ivec,char *cmac);
#
# Handles only complete blocks, operates on 64-bit counter and
# does not update *ivec! Nor does it finalize CMAC value
# (see engine/eng_aesni.c for details)
#
{ my $cmac=$inout1;
&function_begin("${PREFIX}_ccm64_encrypt_blocks");
	&mov	($inp,&wparam(0));
	&mov	($out,&wparam(1));
	&mov	($len,&wparam(2));
	&mov	($key,&wparam(3));
	&mov	($rounds_,&wparam(4));
	&mov	($rounds,&wparam(5));
	&mov	($key_,"esp");
	&sub	("esp",60);
	&and	("esp",-16);			# align stack
	&mov	(&DWP(48,"esp"),$key_);

	&movdqu	($ivec,&QWP(0,$rounds_));	# load ivec
	&movdqu	($cmac,&QWP(0,$rounds));	# load cmac
	&mov	($rounds,&DWP(240,$key));

	# compose byte-swap control mask for pshufb on stack
	&mov	(&DWP(0,"esp"),0x0c0d0e0f);
	&mov	(&DWP(4,"esp"),0x08090a0b);
	&mov	(&DWP(8,"esp"),0x04050607);
	&mov	(&DWP(12,"esp"),0x00010203);

	# compose counter increment vector on stack
	&mov	($rounds_,1);
	&xor	($key_,$key_);
	&mov	(&DWP(16,"esp"),$rounds_);
	&mov	(&DWP(20,"esp"),$key_);
	&mov	(&DWP(24,"esp"),$key_);
	&mov	(&DWP(28,"esp"),$key_);

	&shl	($rounds,4);
	&mov	($rounds_,16);
	&lea	($key_,&DWP(0,$key));
	&movdqa	($inout3,&QWP(0,"esp"));
	&movdqa	($inout0,$ivec);
	&lea	($key,&DWP(32,$key,$rounds));
	&sub	($rounds_,$rounds);
	&pshufb	($ivec,$inout3);

&set_label("ccm64_enc_outer");
	&$movekey	($rndkey0,&QWP(0,$key_));
	&mov		($rounds,$rounds_);
	&movups		($in0,&QWP(0,$inp));

	&xorps		($inout0,$rndkey0);
	&$movekey	($rndkey1,&QWP(16,$key_));
	&xorps		($rndkey0,$in0);
	&xorps		($cmac,$rndkey0);		# cmac^=inp
	&$movekey	($rndkey0,&QWP(32,$key_));

&set_label("ccm64_enc2_loop");
	&aesenc		($inout0,$rndkey1);
	&aesenc		($cmac,$rndkey1);
	&$movekey	($rndkey1,&QWP(0,$key,$rounds));
	&add		($rounds,32);
	&aesenc		($inout0,$rndkey0);
	&aesenc		($cmac,$rndkey0);
	&$movekey	($rndkey0,&QWP(-16,$key,$rounds));
	&jnz		(&label("ccm64_enc2_loop"));
	&aesenc		($inout0,$rndkey1);
	&aesenc		($cmac,$rndkey1);
	&paddq		($ivec,&QWP(16,"esp"));
	&dec		($len);
	&aesenclast	($inout0,$rndkey0);
	&aesenclast	($cmac,$rndkey0);

	&lea	($inp,&DWP(16,$inp));
	&xorps	($in0,$inout0);			# inp^=E(ivec)
	&movdqa	($inout0,$ivec);
	&movups	(&QWP(0,$out),$in0);		# save output
	&pshufb	($inout0,$inout3);
	&lea	($out,&DWP(16,$out));
	&jnz	(&label("ccm64_enc_outer"));

	&mov	("esp",&DWP(48,"esp"));
	&mov	($out,&wparam(5));
	&movups	(&QWP(0,$out),$cmac);

	&pxor	("xmm0","xmm0");		# clear register bank
	&pxor	("xmm1","xmm1");
	&pxor	("xmm2","xmm2");
	&pxor	("xmm3","xmm3");
	&pxor	("xmm4","xmm4");
	&pxor	("xmm5","xmm5");
	&pxor	("xmm6","xmm6");
	&pxor	("xmm7","xmm7");
&function_end("${PREFIX}_ccm64_encrypt_blocks");

&function_begin("${PREFIX}_ccm64_decrypt_blocks");
	&mov	($inp,&wparam(0));
	&mov	($out,&wparam(1));
	&mov	($len,&wparam(2));
	&mov	($key,&wparam(3));
	&mov	($rounds_,&wparam(4));
	&mov	($rounds,&wparam(5));
	&mov	($key_,"esp");
	&sub	("esp",60);
	&and	("esp",-16);			# align stack
	&mov	(&DWP(48,"esp"),$key_);

	&movdqu	($ivec,&QWP(0,$rounds_));	# load ivec
	&movdqu	($cmac,&QWP(0,$rounds));	# load cmac
	&mov	($rounds,&DWP(240,$key));

	# compose byte-swap control mask for pshufb on stack
	&mov	(&DWP(0,"esp"),0x0c0d0e0f);
	&mov	(&DWP(4,"esp"),0x08090a0b);
	&mov	(&DWP(8,"esp"),0x04050607);
	&mov	(&DWP(12,"esp"),0x00010203);

	# compose counter increment vector on stack
	&mov	($rounds_,1);
	&xor	($key_,$key_);
	&mov	(&DWP(16,"esp"),$rounds_);
	&mov	(&DWP(20,"esp"),$key_);
	&mov	(&DWP(24,"esp"),$key_);
	&mov	(&DWP(28,"esp"),$key_);

	&movdqa	($inout3,&QWP(0,"esp"));	# bswap mask
	&movdqa	($inout0,$ivec);

	&mov	($key_,$key);
	&mov	($rounds_,$rounds);

	&pshufb	($ivec,$inout3);
	if ($inline)
	{   &aesni_inline_generate1("enc");	}
	else
	{   &call	("_aesni_encrypt1");	}
	&shl	($rounds_,4);
	&mov	($rounds,16);
	&movups	($in0,&QWP(0,$inp));		# load inp
	&paddq	($ivec,&QWP(16,"esp"));
	&lea	($inp,&QWP(16,$inp));
	&sub	($rounds,$rounds_);
	&lea	($key,&DWP(32,$key_,$rounds_));
	&mov	($rounds_,$rounds);
	&jmp	(&label("ccm64_dec_outer"));

&set_label("ccm64_dec_outer",16);
	&xorps	($in0,$inout0);			# inp ^= E(ivec)
	&movdqa	($inout0,$ivec);
	&movups	(&QWP(0,$out),$in0);		# save output
	&lea	($out,&DWP(16,$out));
	&pshufb	($inout0,$inout3);

	&sub	($len,1);
	&jz	(&label("ccm64_dec_break"));

	&$movekey	($rndkey0,&QWP(0,$key_));
	&mov		($rounds,$rounds_);
	&$movekey	($rndkey1,&QWP(16,$key_));
	&xorps		($in0,$rndkey0);
	&xorps		($inout0,$rndkey0);
	&xorps		($cmac,$in0);		# cmac^=out
	&$movekey	($rndkey0,&QWP(32,$key_));

&set_label("ccm64_dec2_loop");
	&aesenc		($inout0,$rndkey1);
	&aesenc		($cmac,$rndkey1);
	&$movekey	($rndkey1,&QWP(0,$key,$rounds));
	&add		($rounds,32);
	&aesenc		($inout0,$rndkey0);
	&aesenc		($cmac,$rndkey0);
	&$movekey	($rndkey0,&QWP(-16,$key,$rounds));
	&jnz		(&label("ccm64_dec2_loop"));
	&movups		($in0,&QWP(0,$inp));	# load inp
	&paddq		($ivec,&QWP(16,"esp"));
	&aesenc		($inout0,$rndkey1);
	&aesenc		($cmac,$rndkey1);
	&aesenclast	($inout0,$rndkey0);
	&aesenclast	($cmac,$rndkey0);
	&lea		($inp,&QWP(16,$inp));
	&jmp	(&label("ccm64_dec_outer"));

&set_label("ccm64_dec_break",16);
	&mov	($rounds,&DWP(240,$key_));
	&mov	($key,$key_);
	if ($inline)
	{   &aesni_inline_generate1("enc",$cmac,$in0);	}
	else
	{   &call	("_aesni_encrypt1",$cmac);	}

	&mov	("esp",&DWP(48,"esp"));
	&mov	($out,&wparam(5));
	&movups	(&QWP(0,$out),$cmac);

	&pxor	("xmm0","xmm0");		# clear register bank
	&pxor	("xmm1","xmm1");
	&pxor	("xmm2","xmm2");
	&pxor	("xmm3","xmm3");
	&pxor	("xmm4","xmm4");
	&pxor	("xmm5","xmm5");
	&pxor	("xmm6","xmm6");
	&pxor	("xmm7","xmm7");
&function_end("${PREFIX}_ccm64_decrypt_blocks");
}

######################################################################
# void aes_hw_ctr32_encrypt_blocks (const void *in, void *out,
#                         size_t blocks, const AES_KEY *key,
#                         const char *ivec);
>>>>>>> 0f5ecd3a
#
# Handles only complete blocks, operates on 32-bit counter and
# does not update *ivec! (see crypto/modes/ctr128.c for details)
#
# stack layout:
#	0	pshufb mask
#	16	vector addend: 0,6,6,6
# 	32	counter-less ivec
#	48	1st triplet of counter vector
#	64	2nd triplet of counter vector
#	80	saved %esp

&function_begin("${PREFIX}_ctr32_encrypt_blocks");
	&mov	($inp,&wparam(0));
	&mov	($out,&wparam(1));
	&mov	($len,&wparam(2));
	&mov	($key,&wparam(3));
	&mov	($rounds_,&wparam(4));
	&mov	($key_,"esp");
	&sub	("esp",88);
	&and	("esp",-16);			# align stack
	&mov	(&DWP(80,"esp"),$key_);

	&cmp	($len,1);
	&je	(&label("ctr32_one_shortcut"));

	&movdqu	($inout5,&QWP(0,$rounds_));	# load ivec

	# compose byte-swap control mask for pshufb on stack
	&mov	(&DWP(0,"esp"),0x0c0d0e0f);
	&mov	(&DWP(4,"esp"),0x08090a0b);
	&mov	(&DWP(8,"esp"),0x04050607);
	&mov	(&DWP(12,"esp"),0x00010203);

	# compose counter increment vector on stack
	&mov	($rounds,6);
	&xor	($key_,$key_);
	&mov	(&DWP(16,"esp"),$rounds);
	&mov	(&DWP(20,"esp"),$rounds);
	&mov	(&DWP(24,"esp"),$rounds);
	&mov	(&DWP(28,"esp"),$key_);

	&pextrd	($rounds_,$inout5,3);		# pull 32-bit counter
	&pinsrd	($inout5,$key_,3);		# wipe 32-bit counter

	&mov	($rounds,&DWP(240,$key));	# key->rounds

	# compose 2 vectors of 3x32-bit counters
	&bswap	($rounds_);
	&pxor	($rndkey0,$rndkey0);
	&pxor	($rndkey1,$rndkey1);
	&movdqa	($inout0,&QWP(0,"esp"));	# load byte-swap mask
	&pinsrd	($rndkey0,$rounds_,0);
	&lea	($key_,&DWP(3,$rounds_));
	&pinsrd	($rndkey1,$key_,0);
	&inc	($rounds_);
	&pinsrd	($rndkey0,$rounds_,1);
	&inc	($key_);
	&pinsrd	($rndkey1,$key_,1);
	&inc	($rounds_);
	&pinsrd	($rndkey0,$rounds_,2);
	&inc	($key_);
	&pinsrd	($rndkey1,$key_,2);
	&movdqa	(&QWP(48,"esp"),$rndkey0);	# save 1st triplet
	&pshufb	($rndkey0,$inout0);		# byte swap
	&movdqu	($inout4,&QWP(0,$key));		# key[0]
	&movdqa	(&QWP(64,"esp"),$rndkey1);	# save 2nd triplet
	&pshufb	($rndkey1,$inout0);		# byte swap

	&pshufd	($inout0,$rndkey0,3<<6);	# place counter to upper dword
	&pshufd	($inout1,$rndkey0,2<<6);
	&cmp	($len,6);
	&jb	(&label("ctr32_tail"));
	&pxor	($inout5,$inout4);		# counter-less ivec^key[0]
	&shl	($rounds,4);
	&mov	($rounds_,16);
	&movdqa	(&QWP(32,"esp"),$inout5);	# save counter-less ivec^key[0]
	&mov	($key_,$key);			# backup $key
	&sub	($rounds_,$rounds);		# backup twisted $rounds
	&lea	($key,&DWP(32,$key,$rounds));
	&sub	($len,6);
	&jmp	(&label("ctr32_loop6"));

&set_label("ctr32_loop6",16);
	# inlining _aesni_encrypt6's prologue gives ~6% improvement...
	&pshufd	($inout2,$rndkey0,1<<6);
	&movdqa	($rndkey0,&QWP(32,"esp"));	# pull counter-less ivec
	&pshufd	($inout3,$rndkey1,3<<6);
	&pxor		($inout0,$rndkey0);	# merge counter-less ivec
	&pshufd	($inout4,$rndkey1,2<<6);
	&pxor		($inout1,$rndkey0);
	&pshufd	($inout5,$rndkey1,1<<6);
	&$movekey	($rndkey1,&QWP(16,$key_));
	&pxor		($inout2,$rndkey0);
	&pxor		($inout3,$rndkey0);
	&aesenc		($inout0,$rndkey1);
	&pxor		($inout4,$rndkey0);
	&pxor		($inout5,$rndkey0);
	&aesenc		($inout1,$rndkey1);
	&$movekey	($rndkey0,&QWP(32,$key_));
	&mov		($rounds,$rounds_);
	&aesenc		($inout2,$rndkey1);
	&aesenc		($inout3,$rndkey1);
	&aesenc		($inout4,$rndkey1);
	&aesenc		($inout5,$rndkey1);

	&call		(&label("_aesni_encrypt6_enter"));

	&movups	($rndkey1,&QWP(0,$inp));
	&movups	($rndkey0,&QWP(0x10,$inp));
	&xorps	($inout0,$rndkey1);
	&movups	($rndkey1,&QWP(0x20,$inp));
	&xorps	($inout1,$rndkey0);
	&movups	(&QWP(0,$out),$inout0);
	&movdqa	($rndkey0,&QWP(16,"esp"));	# load increment
	&xorps	($inout2,$rndkey1);
	&movdqa	($rndkey1,&QWP(64,"esp"));	# load 2nd triplet
	&movups	(&QWP(0x10,$out),$inout1);
	&movups	(&QWP(0x20,$out),$inout2);

	&paddd	($rndkey1,$rndkey0);		# 2nd triplet increment
	&paddd	($rndkey0,&QWP(48,"esp"));	# 1st triplet increment
	&movdqa	($inout0,&QWP(0,"esp"));	# load byte swap mask

	&movups	($inout1,&QWP(0x30,$inp));
	&movups	($inout2,&QWP(0x40,$inp));
	&xorps	($inout3,$inout1);
	&movups	($inout1,&QWP(0x50,$inp));
	&lea	($inp,&DWP(0x60,$inp));
	&movdqa	(&QWP(48,"esp"),$rndkey0);	# save 1st triplet
	&pshufb	($rndkey0,$inout0);		# byte swap
	&xorps	($inout4,$inout2);
	&movups	(&QWP(0x30,$out),$inout3);
	&xorps	($inout5,$inout1);
	&movdqa	(&QWP(64,"esp"),$rndkey1);	# save 2nd triplet
	&pshufb	($rndkey1,$inout0);		# byte swap
	&movups	(&QWP(0x40,$out),$inout4);
	&pshufd	($inout0,$rndkey0,3<<6);
	&movups	(&QWP(0x50,$out),$inout5);
	&lea	($out,&DWP(0x60,$out));

	&pshufd	($inout1,$rndkey0,2<<6);
	&sub	($len,6);
	&jnc	(&label("ctr32_loop6"));

	&add	($len,6);
	&jz	(&label("ctr32_ret"));
	&movdqu	($inout5,&QWP(0,$key_));
	&mov	($key,$key_);
	&pxor	($inout5,&QWP(32,"esp"));	# restore count-less ivec
	&mov	($rounds,&DWP(240,$key_));	# restore $rounds

&set_label("ctr32_tail");
	&por	($inout0,$inout5);
	&cmp	($len,2);
	&jb	(&label("ctr32_one"));

	&pshufd	($inout2,$rndkey0,1<<6);
	&por	($inout1,$inout5);
	&je	(&label("ctr32_two"));

	&pshufd	($inout3,$rndkey1,3<<6);
	&por	($inout2,$inout5);
	&cmp	($len,4);
	&jb	(&label("ctr32_three"));

	&pshufd	($inout4,$rndkey1,2<<6);
	&por	($inout3,$inout5);
	&je	(&label("ctr32_four"));

	&por	($inout4,$inout5);
	&call	("_aesni_encrypt6");
	&movups	($rndkey1,&QWP(0,$inp));
	&movups	($rndkey0,&QWP(0x10,$inp));
	&xorps	($inout0,$rndkey1);
	&movups	($rndkey1,&QWP(0x20,$inp));
	&xorps	($inout1,$rndkey0);
	&movups	($rndkey0,&QWP(0x30,$inp));
	&xorps	($inout2,$rndkey1);
	&movups	($rndkey1,&QWP(0x40,$inp));
	&xorps	($inout3,$rndkey0);
	&movups	(&QWP(0,$out),$inout0);
	&xorps	($inout4,$rndkey1);
	&movups	(&QWP(0x10,$out),$inout1);
	&movups	(&QWP(0x20,$out),$inout2);
	&movups	(&QWP(0x30,$out),$inout3);
	&movups	(&QWP(0x40,$out),$inout4);
	&jmp	(&label("ctr32_ret"));

&set_label("ctr32_one_shortcut",16);
	&movups	($inout0,&QWP(0,$rounds_));	# load ivec
	&mov	($rounds,&DWP(240,$key));

&set_label("ctr32_one");
	if ($inline)
	{   &aesni_inline_generate1("enc");	}
	else
	{   &call	("_aesni_encrypt1");	}
	&movups	($in0,&QWP(0,$inp));
	&xorps	($in0,$inout0);
	&movups	(&QWP(0,$out),$in0);
	&jmp	(&label("ctr32_ret"));

&set_label("ctr32_two",16);
	&call	("_aesni_encrypt2");
	&movups	($inout3,&QWP(0,$inp));
	&movups	($inout4,&QWP(0x10,$inp));
	&xorps	($inout0,$inout3);
	&xorps	($inout1,$inout4);
	&movups	(&QWP(0,$out),$inout0);
	&movups	(&QWP(0x10,$out),$inout1);
	&jmp	(&label("ctr32_ret"));

&set_label("ctr32_three",16);
	&call	("_aesni_encrypt3");
	&movups	($inout3,&QWP(0,$inp));
	&movups	($inout4,&QWP(0x10,$inp));
	&xorps	($inout0,$inout3);
	&movups	($inout5,&QWP(0x20,$inp));
	&xorps	($inout1,$inout4);
	&movups	(&QWP(0,$out),$inout0);
	&xorps	($inout2,$inout5);
	&movups	(&QWP(0x10,$out),$inout1);
	&movups	(&QWP(0x20,$out),$inout2);
	&jmp	(&label("ctr32_ret"));

&set_label("ctr32_four",16);
	&call	("_aesni_encrypt4");
	&movups	($inout4,&QWP(0,$inp));
	&movups	($inout5,&QWP(0x10,$inp));
	&movups	($rndkey1,&QWP(0x20,$inp));
	&xorps	($inout0,$inout4);
	&movups	($rndkey0,&QWP(0x30,$inp));
	&xorps	($inout1,$inout5);
	&movups	(&QWP(0,$out),$inout0);
	&xorps	($inout2,$rndkey1);
	&movups	(&QWP(0x10,$out),$inout1);
	&xorps	($inout3,$rndkey0);
	&movups	(&QWP(0x20,$out),$inout2);
	&movups	(&QWP(0x30,$out),$inout3);

&set_label("ctr32_ret");
	&pxor	("xmm0","xmm0");		# clear register bank
	&pxor	("xmm1","xmm1");
	&pxor	("xmm2","xmm2");
	&pxor	("xmm3","xmm3");
	&pxor	("xmm4","xmm4");
	&movdqa	(&QWP(32,"esp"),"xmm0");	# clear stack
	&pxor	("xmm5","xmm5");
	&movdqa	(&QWP(48,"esp"),"xmm0");
	&pxor	("xmm6","xmm6");
	&movdqa	(&QWP(64,"esp"),"xmm0");
	&pxor	("xmm7","xmm7");
	&mov	("esp",&DWP(80,"esp"));
&function_end("${PREFIX}_ctr32_encrypt_blocks");
<<<<<<< HEAD
=======

######################################################################
# void aes_hw_xts_[en|de]crypt(const char *inp,char *out,size_t len,
#	const AES_KEY *key1, const AES_KEY *key2
#	const unsigned char iv[16]);
#
{ my ($tweak,$twtmp,$twres,$twmask)=($rndkey1,$rndkey0,$inout0,$inout1);

&function_begin("${PREFIX}_xts_encrypt");
	&mov	($key,&wparam(4));		# key2
	&mov	($inp,&wparam(5));		# clear-text tweak

	&mov	($rounds,&DWP(240,$key));	# key2->rounds
	&movups	($inout0,&QWP(0,$inp));
	if ($inline)
	{   &aesni_inline_generate1("enc");	}
	else
	{   &call	("_aesni_encrypt1");	}

	&mov	($inp,&wparam(0));
	&mov	($out,&wparam(1));
	&mov	($len,&wparam(2));
	&mov	($key,&wparam(3));		# key1

	&mov	($key_,"esp");
	&sub	("esp",16*7+8);
	&mov	($rounds,&DWP(240,$key));	# key1->rounds
	&and	("esp",-16);			# align stack

	&mov	(&DWP(16*6+0,"esp"),0x87);	# compose the magic constant
	&mov	(&DWP(16*6+4,"esp"),0);
	&mov	(&DWP(16*6+8,"esp"),1);
	&mov	(&DWP(16*6+12,"esp"),0);
	&mov	(&DWP(16*7+0,"esp"),$len);	# save original $len
	&mov	(&DWP(16*7+4,"esp"),$key_);	# save original %esp

	&movdqa	($tweak,$inout0);
	&pxor	($twtmp,$twtmp);
	&movdqa	($twmask,&QWP(6*16,"esp"));	# 0x0...010...87
	&pcmpgtd($twtmp,$tweak);		# broadcast upper bits

	&and	($len,-16);
	&mov	($key_,$key);			# backup $key
	&mov	($rounds_,$rounds);		# backup $rounds
	&sub	($len,16*6);
	&jc	(&label("xts_enc_short"));

	&shl	($rounds,4);
	&mov	($rounds_,16);
	&sub	($rounds_,$rounds);
	&lea	($key,&DWP(32,$key,$rounds));
	&jmp	(&label("xts_enc_loop6"));

&set_label("xts_enc_loop6",16);
	for ($i=0;$i<4;$i++) {
	    &pshufd	($twres,$twtmp,0x13);
	    &pxor	($twtmp,$twtmp);
	    &movdqa	(&QWP(16*$i,"esp"),$tweak);
	    &paddq	($tweak,$tweak);	# &psllq($tweak,1);
	    &pand	($twres,$twmask);	# isolate carry and residue
	    &pcmpgtd	($twtmp,$tweak);	# broadcast upper bits
	    &pxor	($tweak,$twres);
	}
	&pshufd	($inout5,$twtmp,0x13);
	&movdqa	(&QWP(16*$i++,"esp"),$tweak);
	&paddq	($tweak,$tweak);		# &psllq($tweak,1);
	 &$movekey	($rndkey0,&QWP(0,$key_));
	&pand	($inout5,$twmask);		# isolate carry and residue
	 &movups	($inout0,&QWP(0,$inp));	# load input
	&pxor	($inout5,$tweak);

	# inline _aesni_encrypt6 prologue and flip xor with tweak and key[0]
	&mov	($rounds,$rounds_);		# restore $rounds
	&movdqu	($inout1,&QWP(16*1,$inp));
	 &xorps		($inout0,$rndkey0);	# input^=rndkey[0]
	&movdqu	($inout2,&QWP(16*2,$inp));
	 &pxor		($inout1,$rndkey0);
	&movdqu	($inout3,&QWP(16*3,$inp));
	 &pxor		($inout2,$rndkey0);
	&movdqu	($inout4,&QWP(16*4,$inp));
	 &pxor		($inout3,$rndkey0);
	&movdqu	($rndkey1,&QWP(16*5,$inp));
	 &pxor		($inout4,$rndkey0);
	&lea	($inp,&DWP(16*6,$inp));
	&pxor	($inout0,&QWP(16*0,"esp"));	# input^=tweak
	&movdqa	(&QWP(16*$i,"esp"),$inout5);	# save last tweak
	&pxor	($inout5,$rndkey1);

	 &$movekey	($rndkey1,&QWP(16,$key_));
	&pxor	($inout1,&QWP(16*1,"esp"));
	&pxor	($inout2,&QWP(16*2,"esp"));
	 &aesenc	($inout0,$rndkey1);
	&pxor	($inout3,&QWP(16*3,"esp"));
	&pxor	($inout4,&QWP(16*4,"esp"));
	 &aesenc	($inout1,$rndkey1);
	&pxor		($inout5,$rndkey0);
	 &$movekey	($rndkey0,&QWP(32,$key_));
	 &aesenc	($inout2,$rndkey1);
	 &aesenc	($inout3,$rndkey1);
	 &aesenc	($inout4,$rndkey1);
	 &aesenc	($inout5,$rndkey1);
	&call		(&label("_aesni_encrypt6_enter"));

	&movdqa	($tweak,&QWP(16*5,"esp"));	# last tweak
       &pxor	($twtmp,$twtmp);
	&xorps	($inout0,&QWP(16*0,"esp"));	# output^=tweak
       &pcmpgtd	($twtmp,$tweak);		# broadcast upper bits
	&xorps	($inout1,&QWP(16*1,"esp"));
	&movups	(&QWP(16*0,$out),$inout0);	# write output
	&xorps	($inout2,&QWP(16*2,"esp"));
	&movups	(&QWP(16*1,$out),$inout1);
	&xorps	($inout3,&QWP(16*3,"esp"));
	&movups	(&QWP(16*2,$out),$inout2);
	&xorps	($inout4,&QWP(16*4,"esp"));
	&movups	(&QWP(16*3,$out),$inout3);
	&xorps	($inout5,$tweak);
	&movups	(&QWP(16*4,$out),$inout4);
       &pshufd	($twres,$twtmp,0x13);
	&movups	(&QWP(16*5,$out),$inout5);
	&lea	($out,&DWP(16*6,$out));
       &movdqa	($twmask,&QWP(16*6,"esp"));	# 0x0...010...87

	&pxor	($twtmp,$twtmp);
	&paddq	($tweak,$tweak);		# &psllq($tweak,1);
	&pand	($twres,$twmask);		# isolate carry and residue
	&pcmpgtd($twtmp,$tweak);		# broadcast upper bits
	&pxor	($tweak,$twres);

	&sub	($len,16*6);
	&jnc	(&label("xts_enc_loop6"));

	&mov	($rounds,&DWP(240,$key_));	# restore $rounds
	&mov	($key,$key_);			# restore $key
	&mov	($rounds_,$rounds);

&set_label("xts_enc_short");
	&add	($len,16*6);
	&jz	(&label("xts_enc_done6x"));

	&movdqa	($inout3,$tweak);		# put aside previous tweak
	&cmp	($len,0x20);
	&jb	(&label("xts_enc_one"));

	&pshufd	($twres,$twtmp,0x13);
	&pxor	($twtmp,$twtmp);
	&paddq	($tweak,$tweak);		# &psllq($tweak,1);
	&pand	($twres,$twmask);		# isolate carry and residue
	&pcmpgtd($twtmp,$tweak);		# broadcast upper bits
	&pxor	($tweak,$twres);
	&je	(&label("xts_enc_two"));

	&pshufd	($twres,$twtmp,0x13);
	&pxor	($twtmp,$twtmp);
	&movdqa	($inout4,$tweak);		# put aside previous tweak
	&paddq	($tweak,$tweak);		# &psllq($tweak,1);
	&pand	($twres,$twmask);		# isolate carry and residue
	&pcmpgtd($twtmp,$tweak);		# broadcast upper bits
	&pxor	($tweak,$twres);
	&cmp	($len,0x40);
	&jb	(&label("xts_enc_three"));

	&pshufd	($twres,$twtmp,0x13);
	&pxor	($twtmp,$twtmp);
	&movdqa	($inout5,$tweak);		# put aside previous tweak
	&paddq	($tweak,$tweak);		# &psllq($tweak,1);
	&pand	($twres,$twmask);		# isolate carry and residue
	&pcmpgtd($twtmp,$tweak);		# broadcast upper bits
	&pxor	($tweak,$twres);
	&movdqa	(&QWP(16*0,"esp"),$inout3);
	&movdqa	(&QWP(16*1,"esp"),$inout4);
	&je	(&label("xts_enc_four"));

	&movdqa	(&QWP(16*2,"esp"),$inout5);
	&pshufd	($inout5,$twtmp,0x13);
	&movdqa	(&QWP(16*3,"esp"),$tweak);
	&paddq	($tweak,$tweak);		# &psllq($inout0,1);
	&pand	($inout5,$twmask);		# isolate carry and residue
	&pxor	($inout5,$tweak);

	&movdqu	($inout0,&QWP(16*0,$inp));	# load input
	&movdqu	($inout1,&QWP(16*1,$inp));
	&movdqu	($inout2,&QWP(16*2,$inp));
	&pxor	($inout0,&QWP(16*0,"esp"));	# input^=tweak
	&movdqu	($inout3,&QWP(16*3,$inp));
	&pxor	($inout1,&QWP(16*1,"esp"));
	&movdqu	($inout4,&QWP(16*4,$inp));
	&pxor	($inout2,&QWP(16*2,"esp"));
	&lea	($inp,&DWP(16*5,$inp));
	&pxor	($inout3,&QWP(16*3,"esp"));
	&movdqa	(&QWP(16*4,"esp"),$inout5);	# save last tweak
	&pxor	($inout4,$inout5);

	&call	("_aesni_encrypt6");

	&movaps	($tweak,&QWP(16*4,"esp"));	# last tweak
	&xorps	($inout0,&QWP(16*0,"esp"));	# output^=tweak
	&xorps	($inout1,&QWP(16*1,"esp"));
	&xorps	($inout2,&QWP(16*2,"esp"));
	&movups	(&QWP(16*0,$out),$inout0);	# write output
	&xorps	($inout3,&QWP(16*3,"esp"));
	&movups	(&QWP(16*1,$out),$inout1);
	&xorps	($inout4,$tweak);
	&movups	(&QWP(16*2,$out),$inout2);
	&movups	(&QWP(16*3,$out),$inout3);
	&movups	(&QWP(16*4,$out),$inout4);
	&lea	($out,&DWP(16*5,$out));
	&jmp	(&label("xts_enc_done"));

&set_label("xts_enc_one",16);
	&movups	($inout0,&QWP(16*0,$inp));	# load input
	&lea	($inp,&DWP(16*1,$inp));
	&xorps	($inout0,$inout3);		# input^=tweak
	if ($inline)
	{   &aesni_inline_generate1("enc");	}
	else
	{   &call	("_aesni_encrypt1");	}
	&xorps	($inout0,$inout3);		# output^=tweak
	&movups	(&QWP(16*0,$out),$inout0);	# write output
	&lea	($out,&DWP(16*1,$out));

	&movdqa	($tweak,$inout3);		# last tweak
	&jmp	(&label("xts_enc_done"));

&set_label("xts_enc_two",16);
	&movaps	($inout4,$tweak);		# put aside last tweak

	&movups	($inout0,&QWP(16*0,$inp));	# load input
	&movups	($inout1,&QWP(16*1,$inp));
	&lea	($inp,&DWP(16*2,$inp));
	&xorps	($inout0,$inout3);		# input^=tweak
	&xorps	($inout1,$inout4);

	&call	("_aesni_encrypt2");

	&xorps	($inout0,$inout3);		# output^=tweak
	&xorps	($inout1,$inout4);
	&movups	(&QWP(16*0,$out),$inout0);	# write output
	&movups	(&QWP(16*1,$out),$inout1);
	&lea	($out,&DWP(16*2,$out));

	&movdqa	($tweak,$inout4);		# last tweak
	&jmp	(&label("xts_enc_done"));

&set_label("xts_enc_three",16);
	&movaps	($inout5,$tweak);		# put aside last tweak
	&movups	($inout0,&QWP(16*0,$inp));	# load input
	&movups	($inout1,&QWP(16*1,$inp));
	&movups	($inout2,&QWP(16*2,$inp));
	&lea	($inp,&DWP(16*3,$inp));
	&xorps	($inout0,$inout3);		# input^=tweak
	&xorps	($inout1,$inout4);
	&xorps	($inout2,$inout5);

	&call	("_aesni_encrypt3");

	&xorps	($inout0,$inout3);		# output^=tweak
	&xorps	($inout1,$inout4);
	&xorps	($inout2,$inout5);
	&movups	(&QWP(16*0,$out),$inout0);	# write output
	&movups	(&QWP(16*1,$out),$inout1);
	&movups	(&QWP(16*2,$out),$inout2);
	&lea	($out,&DWP(16*3,$out));

	&movdqa	($tweak,$inout5);		# last tweak
	&jmp	(&label("xts_enc_done"));

&set_label("xts_enc_four",16);
	&movaps	($inout4,$tweak);		# put aside last tweak

	&movups	($inout0,&QWP(16*0,$inp));	# load input
	&movups	($inout1,&QWP(16*1,$inp));
	&movups	($inout2,&QWP(16*2,$inp));
	&xorps	($inout0,&QWP(16*0,"esp"));	# input^=tweak
	&movups	($inout3,&QWP(16*3,$inp));
	&lea	($inp,&DWP(16*4,$inp));
	&xorps	($inout1,&QWP(16*1,"esp"));
	&xorps	($inout2,$inout5);
	&xorps	($inout3,$inout4);

	&call	("_aesni_encrypt4");

	&xorps	($inout0,&QWP(16*0,"esp"));	# output^=tweak
	&xorps	($inout1,&QWP(16*1,"esp"));
	&xorps	($inout2,$inout5);
	&movups	(&QWP(16*0,$out),$inout0);	# write output
	&xorps	($inout3,$inout4);
	&movups	(&QWP(16*1,$out),$inout1);
	&movups	(&QWP(16*2,$out),$inout2);
	&movups	(&QWP(16*3,$out),$inout3);
	&lea	($out,&DWP(16*4,$out));

	&movdqa	($tweak,$inout4);		# last tweak
	&jmp	(&label("xts_enc_done"));

&set_label("xts_enc_done6x",16);		# $tweak is pre-calculated
	&mov	($len,&DWP(16*7+0,"esp"));	# restore original $len
	&and	($len,15);
	&jz	(&label("xts_enc_ret"));
	&movdqa	($inout3,$tweak);
	&mov	(&DWP(16*7+0,"esp"),$len);	# save $len%16
	&jmp	(&label("xts_enc_steal"));

&set_label("xts_enc_done",16);
	&mov	($len,&DWP(16*7+0,"esp"));	# restore original $len
	&pxor	($twtmp,$twtmp);
	&and	($len,15);
	&jz	(&label("xts_enc_ret"));

	&pcmpgtd($twtmp,$tweak);		# broadcast upper bits
	&mov	(&DWP(16*7+0,"esp"),$len);	# save $len%16
	&pshufd	($inout3,$twtmp,0x13);
	&paddq	($tweak,$tweak);		# &psllq($tweak,1);
	&pand	($inout3,&QWP(16*6,"esp"));	# isolate carry and residue
	&pxor	($inout3,$tweak);

&set_label("xts_enc_steal");
	&movz	($rounds,&BP(0,$inp));
	&movz	($key,&BP(-16,$out));
	&lea	($inp,&DWP(1,$inp));
	&mov	(&BP(-16,$out),&LB($rounds));
	&mov	(&BP(0,$out),&LB($key));
	&lea	($out,&DWP(1,$out));
	&sub	($len,1);
	&jnz	(&label("xts_enc_steal"));

	&sub	($out,&DWP(16*7+0,"esp"));	# rewind $out
	&mov	($key,$key_);			# restore $key
	&mov	($rounds,$rounds_);		# restore $rounds

	&movups	($inout0,&QWP(-16,$out));	# load input
	&xorps	($inout0,$inout3);		# input^=tweak
	if ($inline)
	{   &aesni_inline_generate1("enc");	}
	else
	{   &call	("_aesni_encrypt1");	}
	&xorps	($inout0,$inout3);		# output^=tweak
	&movups	(&QWP(-16,$out),$inout0);	# write output

&set_label("xts_enc_ret");
	&pxor	("xmm0","xmm0");		# clear register bank
	&pxor	("xmm1","xmm1");
	&pxor	("xmm2","xmm2");
	&movdqa	(&QWP(16*0,"esp"),"xmm0");	# clear stack
	&pxor	("xmm3","xmm3");
	&movdqa	(&QWP(16*1,"esp"),"xmm0");
	&pxor	("xmm4","xmm4");
	&movdqa	(&QWP(16*2,"esp"),"xmm0");
	&pxor	("xmm5","xmm5");
	&movdqa	(&QWP(16*3,"esp"),"xmm0");
	&pxor	("xmm6","xmm6");
	&movdqa	(&QWP(16*4,"esp"),"xmm0");
	&pxor	("xmm7","xmm7");
	&movdqa	(&QWP(16*5,"esp"),"xmm0");
	&mov	("esp",&DWP(16*7+4,"esp"));	# restore %esp
&function_end("${PREFIX}_xts_encrypt");

&function_begin("${PREFIX}_xts_decrypt");
	&mov	($key,&wparam(4));		# key2
	&mov	($inp,&wparam(5));		# clear-text tweak

	&mov	($rounds,&DWP(240,$key));	# key2->rounds
	&movups	($inout0,&QWP(0,$inp));
	if ($inline)
	{   &aesni_inline_generate1("enc");	}
	else
	{   &call	("_aesni_encrypt1");	}

	&mov	($inp,&wparam(0));
	&mov	($out,&wparam(1));
	&mov	($len,&wparam(2));
	&mov	($key,&wparam(3));		# key1

	&mov	($key_,"esp");
	&sub	("esp",16*7+8);
	&and	("esp",-16);			# align stack

	&xor	($rounds_,$rounds_);		# if(len%16) len-=16;
	&test	($len,15);
	&setnz	(&LB($rounds_));
	&shl	($rounds_,4);
	&sub	($len,$rounds_);

	&mov	(&DWP(16*6+0,"esp"),0x87);	# compose the magic constant
	&mov	(&DWP(16*6+4,"esp"),0);
	&mov	(&DWP(16*6+8,"esp"),1);
	&mov	(&DWP(16*6+12,"esp"),0);
	&mov	(&DWP(16*7+0,"esp"),$len);	# save original $len
	&mov	(&DWP(16*7+4,"esp"),$key_);	# save original %esp

	&mov	($rounds,&DWP(240,$key));	# key1->rounds
	&mov	($key_,$key);			# backup $key
	&mov	($rounds_,$rounds);		# backup $rounds

	&movdqa	($tweak,$inout0);
	&pxor	($twtmp,$twtmp);
	&movdqa	($twmask,&QWP(6*16,"esp"));	# 0x0...010...87
	&pcmpgtd($twtmp,$tweak);		# broadcast upper bits

	&and	($len,-16);
	&sub	($len,16*6);
	&jc	(&label("xts_dec_short"));

	&shl	($rounds,4);
	&mov	($rounds_,16);
	&sub	($rounds_,$rounds);
	&lea	($key,&DWP(32,$key,$rounds));
	&jmp	(&label("xts_dec_loop6"));

&set_label("xts_dec_loop6",16);
	for ($i=0;$i<4;$i++) {
	    &pshufd	($twres,$twtmp,0x13);
	    &pxor	($twtmp,$twtmp);
	    &movdqa	(&QWP(16*$i,"esp"),$tweak);
	    &paddq	($tweak,$tweak);	# &psllq($tweak,1);
	    &pand	($twres,$twmask);	# isolate carry and residue
	    &pcmpgtd	($twtmp,$tweak);	# broadcast upper bits
	    &pxor	($tweak,$twres);
	}
	&pshufd	($inout5,$twtmp,0x13);
	&movdqa	(&QWP(16*$i++,"esp"),$tweak);
	&paddq	($tweak,$tweak);		# &psllq($tweak,1);
	 &$movekey	($rndkey0,&QWP(0,$key_));
	&pand	($inout5,$twmask);		# isolate carry and residue
	 &movups	($inout0,&QWP(0,$inp));	# load input
	&pxor	($inout5,$tweak);

	# inline _aesni_encrypt6 prologue and flip xor with tweak and key[0]
	&mov	($rounds,$rounds_);
	&movdqu	($inout1,&QWP(16*1,$inp));
	 &xorps		($inout0,$rndkey0);	# input^=rndkey[0]
	&movdqu	($inout2,&QWP(16*2,$inp));
	 &pxor		($inout1,$rndkey0);
	&movdqu	($inout3,&QWP(16*3,$inp));
	 &pxor		($inout2,$rndkey0);
	&movdqu	($inout4,&QWP(16*4,$inp));
	 &pxor		($inout3,$rndkey0);
	&movdqu	($rndkey1,&QWP(16*5,$inp));
	 &pxor		($inout4,$rndkey0);
	&lea	($inp,&DWP(16*6,$inp));
	&pxor	($inout0,&QWP(16*0,"esp"));	# input^=tweak
	&movdqa	(&QWP(16*$i,"esp"),$inout5);	# save last tweak
	&pxor	($inout5,$rndkey1);

	 &$movekey	($rndkey1,&QWP(16,$key_));
	&pxor	($inout1,&QWP(16*1,"esp"));
	&pxor	($inout2,&QWP(16*2,"esp"));
	 &aesdec	($inout0,$rndkey1);
	&pxor	($inout3,&QWP(16*3,"esp"));
	&pxor	($inout4,&QWP(16*4,"esp"));
	 &aesdec	($inout1,$rndkey1);
	&pxor		($inout5,$rndkey0);
	 &$movekey	($rndkey0,&QWP(32,$key_));
	 &aesdec	($inout2,$rndkey1);
	 &aesdec	($inout3,$rndkey1);
	 &aesdec	($inout4,$rndkey1);
	 &aesdec	($inout5,$rndkey1);
	&call		(&label("_aesni_decrypt6_enter"));

	&movdqa	($tweak,&QWP(16*5,"esp"));	# last tweak
       &pxor	($twtmp,$twtmp);
	&xorps	($inout0,&QWP(16*0,"esp"));	# output^=tweak
       &pcmpgtd	($twtmp,$tweak);		# broadcast upper bits
	&xorps	($inout1,&QWP(16*1,"esp"));
	&movups	(&QWP(16*0,$out),$inout0);	# write output
	&xorps	($inout2,&QWP(16*2,"esp"));
	&movups	(&QWP(16*1,$out),$inout1);
	&xorps	($inout3,&QWP(16*3,"esp"));
	&movups	(&QWP(16*2,$out),$inout2);
	&xorps	($inout4,&QWP(16*4,"esp"));
	&movups	(&QWP(16*3,$out),$inout3);
	&xorps	($inout5,$tweak);
	&movups	(&QWP(16*4,$out),$inout4);
       &pshufd	($twres,$twtmp,0x13);
	&movups	(&QWP(16*5,$out),$inout5);
	&lea	($out,&DWP(16*6,$out));
       &movdqa	($twmask,&QWP(16*6,"esp"));	# 0x0...010...87

	&pxor	($twtmp,$twtmp);
	&paddq	($tweak,$tweak);		# &psllq($tweak,1);
	&pand	($twres,$twmask);		# isolate carry and residue
	&pcmpgtd($twtmp,$tweak);		# broadcast upper bits
	&pxor	($tweak,$twres);

	&sub	($len,16*6);
	&jnc	(&label("xts_dec_loop6"));

	&mov	($rounds,&DWP(240,$key_));	# restore $rounds
	&mov	($key,$key_);			# restore $key
	&mov	($rounds_,$rounds);

&set_label("xts_dec_short");
	&add	($len,16*6);
	&jz	(&label("xts_dec_done6x"));

	&movdqa	($inout3,$tweak);		# put aside previous tweak
	&cmp	($len,0x20);
	&jb	(&label("xts_dec_one"));

	&pshufd	($twres,$twtmp,0x13);
	&pxor	($twtmp,$twtmp);
	&paddq	($tweak,$tweak);		# &psllq($tweak,1);
	&pand	($twres,$twmask);		# isolate carry and residue
	&pcmpgtd($twtmp,$tweak);		# broadcast upper bits
	&pxor	($tweak,$twres);
	&je	(&label("xts_dec_two"));

	&pshufd	($twres,$twtmp,0x13);
	&pxor	($twtmp,$twtmp);
	&movdqa	($inout4,$tweak);		# put aside previous tweak
	&paddq	($tweak,$tweak);		# &psllq($tweak,1);
	&pand	($twres,$twmask);		# isolate carry and residue
	&pcmpgtd($twtmp,$tweak);		# broadcast upper bits
	&pxor	($tweak,$twres);
	&cmp	($len,0x40);
	&jb	(&label("xts_dec_three"));

	&pshufd	($twres,$twtmp,0x13);
	&pxor	($twtmp,$twtmp);
	&movdqa	($inout5,$tweak);		# put aside previous tweak
	&paddq	($tweak,$tweak);		# &psllq($tweak,1);
	&pand	($twres,$twmask);		# isolate carry and residue
	&pcmpgtd($twtmp,$tweak);		# broadcast upper bits
	&pxor	($tweak,$twres);
	&movdqa	(&QWP(16*0,"esp"),$inout3);
	&movdqa	(&QWP(16*1,"esp"),$inout4);
	&je	(&label("xts_dec_four"));

	&movdqa	(&QWP(16*2,"esp"),$inout5);
	&pshufd	($inout5,$twtmp,0x13);
	&movdqa	(&QWP(16*3,"esp"),$tweak);
	&paddq	($tweak,$tweak);		# &psllq($inout0,1);
	&pand	($inout5,$twmask);		# isolate carry and residue
	&pxor	($inout5,$tweak);

	&movdqu	($inout0,&QWP(16*0,$inp));	# load input
	&movdqu	($inout1,&QWP(16*1,$inp));
	&movdqu	($inout2,&QWP(16*2,$inp));
	&pxor	($inout0,&QWP(16*0,"esp"));	# input^=tweak
	&movdqu	($inout3,&QWP(16*3,$inp));
	&pxor	($inout1,&QWP(16*1,"esp"));
	&movdqu	($inout4,&QWP(16*4,$inp));
	&pxor	($inout2,&QWP(16*2,"esp"));
	&lea	($inp,&DWP(16*5,$inp));
	&pxor	($inout3,&QWP(16*3,"esp"));
	&movdqa	(&QWP(16*4,"esp"),$inout5);	# save last tweak
	&pxor	($inout4,$inout5);

	&call	("_aesni_decrypt6");

	&movaps	($tweak,&QWP(16*4,"esp"));	# last tweak
	&xorps	($inout0,&QWP(16*0,"esp"));	# output^=tweak
	&xorps	($inout1,&QWP(16*1,"esp"));
	&xorps	($inout2,&QWP(16*2,"esp"));
	&movups	(&QWP(16*0,$out),$inout0);	# write output
	&xorps	($inout3,&QWP(16*3,"esp"));
	&movups	(&QWP(16*1,$out),$inout1);
	&xorps	($inout4,$tweak);
	&movups	(&QWP(16*2,$out),$inout2);
	&movups	(&QWP(16*3,$out),$inout3);
	&movups	(&QWP(16*4,$out),$inout4);
	&lea	($out,&DWP(16*5,$out));
	&jmp	(&label("xts_dec_done"));

&set_label("xts_dec_one",16);
	&movups	($inout0,&QWP(16*0,$inp));	# load input
	&lea	($inp,&DWP(16*1,$inp));
	&xorps	($inout0,$inout3);		# input^=tweak
	if ($inline)
	{   &aesni_inline_generate1("dec");	}
	else
	{   &call	("_aesni_decrypt1");	}
	&xorps	($inout0,$inout3);		# output^=tweak
	&movups	(&QWP(16*0,$out),$inout0);	# write output
	&lea	($out,&DWP(16*1,$out));

	&movdqa	($tweak,$inout3);		# last tweak
	&jmp	(&label("xts_dec_done"));

&set_label("xts_dec_two",16);
	&movaps	($inout4,$tweak);		# put aside last tweak

	&movups	($inout0,&QWP(16*0,$inp));	# load input
	&movups	($inout1,&QWP(16*1,$inp));
	&lea	($inp,&DWP(16*2,$inp));
	&xorps	($inout0,$inout3);		# input^=tweak
	&xorps	($inout1,$inout4);

	&call	("_aesni_decrypt2");

	&xorps	($inout0,$inout3);		# output^=tweak
	&xorps	($inout1,$inout4);
	&movups	(&QWP(16*0,$out),$inout0);	# write output
	&movups	(&QWP(16*1,$out),$inout1);
	&lea	($out,&DWP(16*2,$out));

	&movdqa	($tweak,$inout4);		# last tweak
	&jmp	(&label("xts_dec_done"));

&set_label("xts_dec_three",16);
	&movaps	($inout5,$tweak);		# put aside last tweak
	&movups	($inout0,&QWP(16*0,$inp));	# load input
	&movups	($inout1,&QWP(16*1,$inp));
	&movups	($inout2,&QWP(16*2,$inp));
	&lea	($inp,&DWP(16*3,$inp));
	&xorps	($inout0,$inout3);		# input^=tweak
	&xorps	($inout1,$inout4);
	&xorps	($inout2,$inout5);

	&call	("_aesni_decrypt3");

	&xorps	($inout0,$inout3);		# output^=tweak
	&xorps	($inout1,$inout4);
	&xorps	($inout2,$inout5);
	&movups	(&QWP(16*0,$out),$inout0);	# write output
	&movups	(&QWP(16*1,$out),$inout1);
	&movups	(&QWP(16*2,$out),$inout2);
	&lea	($out,&DWP(16*3,$out));

	&movdqa	($tweak,$inout5);		# last tweak
	&jmp	(&label("xts_dec_done"));

&set_label("xts_dec_four",16);
	&movaps	($inout4,$tweak);		# put aside last tweak

	&movups	($inout0,&QWP(16*0,$inp));	# load input
	&movups	($inout1,&QWP(16*1,$inp));
	&movups	($inout2,&QWP(16*2,$inp));
	&xorps	($inout0,&QWP(16*0,"esp"));	# input^=tweak
	&movups	($inout3,&QWP(16*3,$inp));
	&lea	($inp,&DWP(16*4,$inp));
	&xorps	($inout1,&QWP(16*1,"esp"));
	&xorps	($inout2,$inout5);
	&xorps	($inout3,$inout4);

	&call	("_aesni_decrypt4");

	&xorps	($inout0,&QWP(16*0,"esp"));	# output^=tweak
	&xorps	($inout1,&QWP(16*1,"esp"));
	&xorps	($inout2,$inout5);
	&movups	(&QWP(16*0,$out),$inout0);	# write output
	&xorps	($inout3,$inout4);
	&movups	(&QWP(16*1,$out),$inout1);
	&movups	(&QWP(16*2,$out),$inout2);
	&movups	(&QWP(16*3,$out),$inout3);
	&lea	($out,&DWP(16*4,$out));

	&movdqa	($tweak,$inout4);		# last tweak
	&jmp	(&label("xts_dec_done"));

&set_label("xts_dec_done6x",16);		# $tweak is pre-calculated
	&mov	($len,&DWP(16*7+0,"esp"));	# restore original $len
	&and	($len,15);
	&jz	(&label("xts_dec_ret"));
	&mov	(&DWP(16*7+0,"esp"),$len);	# save $len%16
	&jmp	(&label("xts_dec_only_one_more"));

&set_label("xts_dec_done",16);
	&mov	($len,&DWP(16*7+0,"esp"));	# restore original $len
	&pxor	($twtmp,$twtmp);
	&and	($len,15);
	&jz	(&label("xts_dec_ret"));

	&pcmpgtd($twtmp,$tweak);		# broadcast upper bits
	&mov	(&DWP(16*7+0,"esp"),$len);	# save $len%16
	&pshufd	($twres,$twtmp,0x13);
	&pxor	($twtmp,$twtmp);
	&movdqa	($twmask,&QWP(16*6,"esp"));
	&paddq	($tweak,$tweak);		# &psllq($tweak,1);
	&pand	($twres,$twmask);		# isolate carry and residue
	&pcmpgtd($twtmp,$tweak);		# broadcast upper bits
	&pxor	($tweak,$twres);

&set_label("xts_dec_only_one_more");
	&pshufd	($inout3,$twtmp,0x13);
	&movdqa	($inout4,$tweak);		# put aside previous tweak
	&paddq	($tweak,$tweak);		# &psllq($tweak,1);
	&pand	($inout3,$twmask);		# isolate carry and residue
	&pxor	($inout3,$tweak);

	&mov	($key,$key_);			# restore $key
	&mov	($rounds,$rounds_);		# restore $rounds

	&movups	($inout0,&QWP(0,$inp));		# load input
	&xorps	($inout0,$inout3);		# input^=tweak
	if ($inline)
	{   &aesni_inline_generate1("dec");	}
	else
	{   &call	("_aesni_decrypt1");	}
	&xorps	($inout0,$inout3);		# output^=tweak
	&movups	(&QWP(0,$out),$inout0);		# write output

&set_label("xts_dec_steal");
	&movz	($rounds,&BP(16,$inp));
	&movz	($key,&BP(0,$out));
	&lea	($inp,&DWP(1,$inp));
	&mov	(&BP(0,$out),&LB($rounds));
	&mov	(&BP(16,$out),&LB($key));
	&lea	($out,&DWP(1,$out));
	&sub	($len,1);
	&jnz	(&label("xts_dec_steal"));

	&sub	($out,&DWP(16*7+0,"esp"));	# rewind $out
	&mov	($key,$key_);			# restore $key
	&mov	($rounds,$rounds_);		# restore $rounds

	&movups	($inout0,&QWP(0,$out));		# load input
	&xorps	($inout0,$inout4);		# input^=tweak
	if ($inline)
	{   &aesni_inline_generate1("dec");	}
	else
	{   &call	("_aesni_decrypt1");	}
	&xorps	($inout0,$inout4);		# output^=tweak
	&movups	(&QWP(0,$out),$inout0);		# write output

&set_label("xts_dec_ret");
	&pxor	("xmm0","xmm0");		# clear register bank
	&pxor	("xmm1","xmm1");
	&pxor	("xmm2","xmm2");
	&movdqa	(&QWP(16*0,"esp"),"xmm0");	# clear stack
	&pxor	("xmm3","xmm3");
	&movdqa	(&QWP(16*1,"esp"),"xmm0");
	&pxor	("xmm4","xmm4");
	&movdqa	(&QWP(16*2,"esp"),"xmm0");
	&pxor	("xmm5","xmm5");
	&movdqa	(&QWP(16*3,"esp"),"xmm0");
	&pxor	("xmm6","xmm6");
	&movdqa	(&QWP(16*4,"esp"),"xmm0");
	&pxor	("xmm7","xmm7");
	&movdqa	(&QWP(16*5,"esp"),"xmm0");
	&mov	("esp",&DWP(16*7+4,"esp"));	# restore %esp
&function_end("${PREFIX}_xts_decrypt");
>>>>>>> 0f5ecd3a
}

######################################################################
# Mechanical port from aesni-x86_64.pl.
#
# _aesni_set_encrypt_key is private interface,
# input:
#	"eax"	const unsigned char *userKey
#	$rounds	int bits
#	$key	AES_KEY *key
# output:
#	"eax"	return code
#	$round	rounds

&function_begin_B("_aesni_set_encrypt_key");
	&push	("ebp");
	&push	("ebx");
	&test	("eax","eax");
	&jz	(&label("bad_pointer"));
	&test	($key,$key);
	&jz	(&label("bad_pointer"));

	&call	(&label("pic"));
&set_label("pic");
	&blindpop("ebx");
	&lea	("ebx",&DWP(&label("key_const")."-".&label("pic"),"ebx"));

	&picmeup("ebp","GFp_ia32cap_P","ebx",&label("key_const"));
	&movups	("xmm0",&QWP(0,"eax"));	# pull first 128 bits of *userKey
	&xorps	("xmm4","xmm4");	# low dword of xmm4 is assumed 0
	&mov	("ebp",&DWP(4,"ebp"));
	&lea	($key,&DWP(16,$key));
	&and	("ebp",1<<28|1<<11);	# AVX and XOP bits
	&cmp	($rounds,256);
	&je	(&label("14rounds"));
	# 192-bit key support was removed.
	&cmp	($rounds,128);
	&jne	(&label("bad_keybits"));

&set_label("10rounds",16);
	&cmp		("ebp",1<<28);
	&je		(&label("10rounds_alt"));

	&mov		($rounds,9);
	&$movekey	(&QWP(-16,$key),"xmm0");	# round 0
	&aeskeygenassist("xmm1","xmm0",0x01);		# round 1
	&call		(&label("key_128_cold"));
	&aeskeygenassist("xmm1","xmm0",0x2);		# round 2
	&call		(&label("key_128"));
	&aeskeygenassist("xmm1","xmm0",0x04);		# round 3
	&call		(&label("key_128"));
	&aeskeygenassist("xmm1","xmm0",0x08);		# round 4
	&call		(&label("key_128"));
	&aeskeygenassist("xmm1","xmm0",0x10);		# round 5
	&call		(&label("key_128"));
	&aeskeygenassist("xmm1","xmm0",0x20);		# round 6
	&call		(&label("key_128"));
	&aeskeygenassist("xmm1","xmm0",0x40);		# round 7
	&call		(&label("key_128"));
	&aeskeygenassist("xmm1","xmm0",0x80);		# round 8
	&call		(&label("key_128"));
	&aeskeygenassist("xmm1","xmm0",0x1b);		# round 9
	&call		(&label("key_128"));
	&aeskeygenassist("xmm1","xmm0",0x36);		# round 10
	&call		(&label("key_128"));
	&$movekey	(&QWP(0,$key),"xmm0");
	&mov		(&DWP(80,$key),$rounds);

	&jmp	(&label("good_key"));

&set_label("key_128",16);
	&$movekey	(&QWP(0,$key),"xmm0");
	&lea		($key,&DWP(16,$key));
&set_label("key_128_cold");
	&shufps		("xmm4","xmm0",0b00010000);
	&xorps		("xmm0","xmm4");
	&shufps		("xmm4","xmm0",0b10001100);
	&xorps		("xmm0","xmm4");
	&shufps		("xmm1","xmm1",0b11111111);	# critical path
	&xorps		("xmm0","xmm1");
	&ret();

&set_label("10rounds_alt",16);
	&movdqa		("xmm5",&QWP(0x00,"ebx"));
	&mov		($rounds,8);
	&movdqa		("xmm4",&QWP(0x20,"ebx"));
	&movdqa		("xmm2","xmm0");
	&movdqu		(&QWP(-16,$key),"xmm0");

&set_label("loop_key128");
	&pshufb		("xmm0","xmm5");
	&aesenclast	("xmm0","xmm4");
	&pslld		("xmm4",1);
	&lea		($key,&DWP(16,$key));

	&movdqa		("xmm3","xmm2");
	&pslldq		("xmm2",4);
	&pxor		("xmm3","xmm2");
	&pslldq		("xmm2",4);
	&pxor		("xmm3","xmm2");
	&pslldq		("xmm2",4);
	&pxor		("xmm2","xmm3");

	&pxor		("xmm0","xmm2");
	&movdqu		(&QWP(-16,$key),"xmm0");
	&movdqa		("xmm2","xmm0");

	&dec		($rounds);
	&jnz		(&label("loop_key128"));

	&movdqa		("xmm4",&QWP(0x30,"ebx"));

	&pshufb		("xmm0","xmm5");
	&aesenclast	("xmm0","xmm4");
	&pslld		("xmm4",1);

	&movdqa		("xmm3","xmm2");
	&pslldq		("xmm2",4);
	&pxor		("xmm3","xmm2");
	&pslldq		("xmm2",4);
	&pxor		("xmm3","xmm2");
	&pslldq		("xmm2",4);
	&pxor		("xmm2","xmm3");

	&pxor		("xmm0","xmm2");
	&movdqu		(&QWP(0,$key),"xmm0");

	&movdqa		("xmm2","xmm0");
	&pshufb		("xmm0","xmm5");
	&aesenclast	("xmm0","xmm4");

	&movdqa		("xmm3","xmm2");
	&pslldq		("xmm2",4);
	&pxor		("xmm3","xmm2");
	&pslldq		("xmm2",4);
	&pxor		("xmm3","xmm2");
	&pslldq		("xmm2",4);
	&pxor		("xmm2","xmm3");

	&pxor		("xmm0","xmm2");
	&movdqu		(&QWP(16,$key),"xmm0");

	&mov		($rounds,9);
	&mov		(&DWP(96,$key),$rounds);

	&jmp	(&label("good_key"));

# 192-bit key support was removed.

&set_label("14rounds",16);
	&movups		("xmm2",&QWP(16,"eax"));	# remaining half of *userKey
	&lea		($key,&DWP(16,$key));
	&cmp		("ebp",1<<28);
	&je		(&label("14rounds_alt"));

	&mov		($rounds,13);
	&$movekey	(&QWP(-32,$key),"xmm0");	# round 0
	&$movekey	(&QWP(-16,$key),"xmm2");	# round 1
	&aeskeygenassist("xmm1","xmm2",0x01);		# round 2
	&call		(&label("key_256a_cold"));
	&aeskeygenassist("xmm1","xmm0",0x01);		# round 3
	&call		(&label("key_256b"));
	&aeskeygenassist("xmm1","xmm2",0x02);		# round 4
	&call		(&label("key_256a"));
	&aeskeygenassist("xmm1","xmm0",0x02);		# round 5
	&call		(&label("key_256b"));
	&aeskeygenassist("xmm1","xmm2",0x04);		# round 6
	&call		(&label("key_256a"));
	&aeskeygenassist("xmm1","xmm0",0x04);		# round 7
	&call		(&label("key_256b"));
	&aeskeygenassist("xmm1","xmm2",0x08);		# round 8
	&call		(&label("key_256a"));
	&aeskeygenassist("xmm1","xmm0",0x08);		# round 9
	&call		(&label("key_256b"));
	&aeskeygenassist("xmm1","xmm2",0x10);		# round 10
	&call		(&label("key_256a"));
	&aeskeygenassist("xmm1","xmm0",0x10);		# round 11
	&call		(&label("key_256b"));
	&aeskeygenassist("xmm1","xmm2",0x20);		# round 12
	&call		(&label("key_256a"));
	&aeskeygenassist("xmm1","xmm0",0x20);		# round 13
	&call		(&label("key_256b"));
	&aeskeygenassist("xmm1","xmm2",0x40);		# round 14
	&call		(&label("key_256a"));
	&$movekey	(&QWP(0,$key),"xmm0");
	&mov		(&DWP(16,$key),$rounds);
	&xor		("eax","eax");

	&jmp	(&label("good_key"));

&set_label("key_256a",16);
	&$movekey	(&QWP(0,$key),"xmm2");
	&lea		($key,&DWP(16,$key));
&set_label("key_256a_cold");
	&shufps		("xmm4","xmm0",0b00010000);
	&xorps		("xmm0","xmm4");
	&shufps		("xmm4","xmm0",0b10001100);
	&xorps		("xmm0","xmm4");
	&shufps		("xmm1","xmm1",0b11111111);	# critical path
	&xorps		("xmm0","xmm1");
	&ret();

&set_label("key_256b",16);
	&$movekey	(&QWP(0,$key),"xmm0");
	&lea		($key,&DWP(16,$key));

	&shufps		("xmm4","xmm2",0b00010000);
	&xorps		("xmm2","xmm4");
	&shufps		("xmm4","xmm2",0b10001100);
	&xorps		("xmm2","xmm4");
	&shufps		("xmm1","xmm1",0b10101010);	# critical path
	&xorps		("xmm2","xmm1");
	&ret();

&set_label("14rounds_alt",16);
	&movdqa		("xmm5",&QWP(0x00,"ebx"));
	&movdqa		("xmm4",&QWP(0x20,"ebx"));
	&mov		($rounds,7);
	&movdqu		(&QWP(-32,$key),"xmm0");
	&movdqa		("xmm1","xmm2");
	&movdqu		(&QWP(-16,$key),"xmm2");

&set_label("loop_key256");
	&pshufb		("xmm2","xmm5");
	&aesenclast	("xmm2","xmm4");

	&movdqa		("xmm3","xmm0");
	&pslldq		("xmm0",4);
	&pxor		("xmm3","xmm0");
	&pslldq		("xmm0",4);
	&pxor		("xmm3","xmm0");
	&pslldq		("xmm0",4);
	&pxor		("xmm0","xmm3");
	&pslld		("xmm4",1);

	&pxor		("xmm0","xmm2");
	&movdqu		(&QWP(0,$key),"xmm0");

	&dec		($rounds);
	&jz		(&label("done_key256"));

	&pshufd		("xmm2","xmm0",0xff);
	&pxor		("xmm3","xmm3");
	&aesenclast	("xmm2","xmm3");

	&movdqa		("xmm3","xmm1");
	&pslldq		("xmm1",4);
	&pxor		("xmm3","xmm1");
	&pslldq		("xmm1",4);
	&pxor		("xmm3","xmm1");
	&pslldq		("xmm1",4);
	&pxor		("xmm1","xmm3");

	&pxor		("xmm2","xmm1");
	&movdqu		(&QWP(16,$key),"xmm2");
	&lea		($key,&DWP(32,$key));
	&movdqa		("xmm1","xmm2");
	&jmp		(&label("loop_key256"));

&set_label("done_key256");
	&mov		($rounds,13);
	&mov		(&DWP(16,$key),$rounds);

&set_label("good_key");
	&pxor	("xmm0","xmm0");
	&pxor	("xmm1","xmm1");
	&pxor	("xmm2","xmm2");
	&pxor	("xmm3","xmm3");
	&pxor	("xmm4","xmm4");
	&pxor	("xmm5","xmm5");
	&xor	("eax","eax");
	&pop	("ebx");
	&pop	("ebp");
	&ret	();

&set_label("bad_pointer",4);
	&mov	("eax",-1);
	&pop	("ebx");
	&pop	("ebp");
	&ret	();
&set_label("bad_keybits",4);
	&pxor	("xmm0","xmm0");
	&mov	("eax",-2);
	&pop	("ebx");
	&pop	("ebp");
	&ret	();
&function_end_B("_aesni_set_encrypt_key");

# int $PREFIX_set_encrypt_key (const unsigned char *userKey, int bits,
#                              AES_KEY *key)
&function_begin_B("${PREFIX}_set_encrypt_key");
	&mov	("eax",&wparam(0));
	&mov	($rounds,&wparam(1));
	&mov	($key,&wparam(2));
	&call	("_aesni_set_encrypt_key");
	&ret	();
&function_end_B("${PREFIX}_set_encrypt_key");

&set_label("key_const",64);
&data_word(0x0c0f0e0d,0x0c0f0e0d,0x0c0f0e0d,0x0c0f0e0d);
&data_word(0x04070605,0x04070605,0x04070605,0x04070605);
&data_word(1,1,1,1);
&data_word(0x1b,0x1b,0x1b,0x1b);
&asciz("AES for Intel AES-NI, CRYPTOGAMS by <appro\@openssl.org>");

&asm_finish();

close STDOUT;<|MERGE_RESOLUTION|>--- conflicted
+++ resolved
@@ -67,17 +67,10 @@
 # Goldmont	3.84/1.39	1.39	1.63	1.31	1.70
 # Bulldozer	5.80/0.98	1.05	1.24	0.93	1.23
 
-<<<<<<< HEAD
 $PREFIX="GFp_aes_hw";	# if $PREFIX is set to "AES", the script
 			# generates drop-in replacement for
 			# crypto/aes/asm/aes-586.pl:-)
 $AESNI_PREFIX="GFp_aes_hw";
-=======
-$PREFIX="aes_hw";	# if $PREFIX is set to "AES", the script
-			# generates drop-in replacement for
-			# crypto/aes/asm/aes-586.pl:-)
-$AESNI_PREFIX="aes_hw";
->>>>>>> 0f5ecd3a
 $inline=1;		# inline _aesni_[en|de]crypt
 
 $0 =~ m/(.*[\/\\])[^\/\\]+$/; $dir=$1;
@@ -405,7 +398,6 @@
     &function_end_B("_aesni_${p}rypt6");
 }
 &aesni_generate2("enc") if ($PREFIX eq $AESNI_PREFIX);
-<<<<<<< HEAD
 &aesni_generate3("enc") if ($PREFIX eq $AESNI_PREFIX);
 &aesni_generate4("enc") if ($PREFIX eq $AESNI_PREFIX);
 &aesni_generate6("enc") if ($PREFIX eq $AESNI_PREFIX);
@@ -416,459 +408,8 @@
 
 ######################################################################
 # void aes_hw_ctr32_encrypt_blocks (const void *in, void *out,
-#                                      size_t blocks, const AES_KEY *key,
-#                                      const char *ivec);
-=======
-&aesni_generate2("dec");
-&aesni_generate3("enc") if ($PREFIX eq $AESNI_PREFIX);
-&aesni_generate3("dec");
-&aesni_generate4("enc") if ($PREFIX eq $AESNI_PREFIX);
-&aesni_generate4("dec");
-&aesni_generate6("enc") if ($PREFIX eq $AESNI_PREFIX);
-&aesni_generate6("dec");
--
-if ($PREFIX eq $AESNI_PREFIX) {
-######################################################################
-# void aes_hw_ecb_encrypt (const void *in, void *out,
-#                         size_t length, const AES_KEY *key,
-#                         int enc);
-&function_begin("${PREFIX}_ecb_encrypt");
-	&mov	($inp,&wparam(0));
-	&mov	($out,&wparam(1));
-	&mov	($len,&wparam(2));
-	&mov	($key,&wparam(3));
-	&mov	($rounds_,&wparam(4));
-	&and	($len,-16);
-	&jz	(&label("ecb_ret"));
-	&mov	($rounds,&DWP(240,$key));
-	&test	($rounds_,$rounds_);
-	&jz	(&label("ecb_decrypt"));
-
-	&mov	($key_,$key);		# backup $key
-	&mov	($rounds_,$rounds);	# backup $rounds
-	&cmp	($len,0x60);
-	&jb	(&label("ecb_enc_tail"));
-
-	&movdqu	($inout0,&QWP(0,$inp));
-	&movdqu	($inout1,&QWP(0x10,$inp));
-	&movdqu	($inout2,&QWP(0x20,$inp));
-	&movdqu	($inout3,&QWP(0x30,$inp));
-	&movdqu	($inout4,&QWP(0x40,$inp));
-	&movdqu	($inout5,&QWP(0x50,$inp));
-	&lea	($inp,&DWP(0x60,$inp));
-	&sub	($len,0x60);
-	&jmp	(&label("ecb_enc_loop6_enter"));
-
-&set_label("ecb_enc_loop6",16);
-	&movups	(&QWP(0,$out),$inout0);
-	&movdqu	($inout0,&QWP(0,$inp));
-	&movups	(&QWP(0x10,$out),$inout1);
-	&movdqu	($inout1,&QWP(0x10,$inp));
-	&movups	(&QWP(0x20,$out),$inout2);
-	&movdqu	($inout2,&QWP(0x20,$inp));
-	&movups	(&QWP(0x30,$out),$inout3);
-	&movdqu	($inout3,&QWP(0x30,$inp));
-	&movups	(&QWP(0x40,$out),$inout4);
-	&movdqu	($inout4,&QWP(0x40,$inp));
-	&movups	(&QWP(0x50,$out),$inout5);
-	&lea	($out,&DWP(0x60,$out));
-	&movdqu	($inout5,&QWP(0x50,$inp));
-	&lea	($inp,&DWP(0x60,$inp));
-&set_label("ecb_enc_loop6_enter");
-
-	&call	("_aesni_encrypt6");
-
-	&mov	($key,$key_);		# restore $key
-	&mov	($rounds,$rounds_);	# restore $rounds
-	&sub	($len,0x60);
-	&jnc	(&label("ecb_enc_loop6"));
-
-	&movups	(&QWP(0,$out),$inout0);
-	&movups	(&QWP(0x10,$out),$inout1);
-	&movups	(&QWP(0x20,$out),$inout2);
-	&movups	(&QWP(0x30,$out),$inout3);
-	&movups	(&QWP(0x40,$out),$inout4);
-	&movups	(&QWP(0x50,$out),$inout5);
-	&lea	($out,&DWP(0x60,$out));
-	&add	($len,0x60);
-	&jz	(&label("ecb_ret"));
-
-&set_label("ecb_enc_tail");
-	&movups	($inout0,&QWP(0,$inp));
-	&cmp	($len,0x20);
-	&jb	(&label("ecb_enc_one"));
-	&movups	($inout1,&QWP(0x10,$inp));
-	&je	(&label("ecb_enc_two"));
-	&movups	($inout2,&QWP(0x20,$inp));
-	&cmp	($len,0x40);
-	&jb	(&label("ecb_enc_three"));
-	&movups	($inout3,&QWP(0x30,$inp));
-	&je	(&label("ecb_enc_four"));
-	&movups	($inout4,&QWP(0x40,$inp));
-	&xorps	($inout5,$inout5);
-	&call	("_aesni_encrypt6");
-	&movups	(&QWP(0,$out),$inout0);
-	&movups	(&QWP(0x10,$out),$inout1);
-	&movups	(&QWP(0x20,$out),$inout2);
-	&movups	(&QWP(0x30,$out),$inout3);
-	&movups	(&QWP(0x40,$out),$inout4);
-	jmp	(&label("ecb_ret"));
-
-&set_label("ecb_enc_one",16);
-	if ($inline)
-	{   &aesni_inline_generate1("enc");	}
-	else
-	{   &call	("_aesni_encrypt1");	}
-	&movups	(&QWP(0,$out),$inout0);
-	&jmp	(&label("ecb_ret"));
-
-&set_label("ecb_enc_two",16);
-	&call	("_aesni_encrypt2");
-	&movups	(&QWP(0,$out),$inout0);
-	&movups	(&QWP(0x10,$out),$inout1);
-	&jmp	(&label("ecb_ret"));
-
-&set_label("ecb_enc_three",16);
-	&call	("_aesni_encrypt3");
-	&movups	(&QWP(0,$out),$inout0);
-	&movups	(&QWP(0x10,$out),$inout1);
-	&movups	(&QWP(0x20,$out),$inout2);
-	&jmp	(&label("ecb_ret"));
-
-&set_label("ecb_enc_four",16);
-	&call	("_aesni_encrypt4");
-	&movups	(&QWP(0,$out),$inout0);
-	&movups	(&QWP(0x10,$out),$inout1);
-	&movups	(&QWP(0x20,$out),$inout2);
-	&movups	(&QWP(0x30,$out),$inout3);
-	&jmp	(&label("ecb_ret"));
-######################################################################
-&set_label("ecb_decrypt",16);
-	&mov	($key_,$key);		# backup $key
-	&mov	($rounds_,$rounds);	# backup $rounds
-	&cmp	($len,0x60);
-	&jb	(&label("ecb_dec_tail"));
-
-	&movdqu	($inout0,&QWP(0,$inp));
-	&movdqu	($inout1,&QWP(0x10,$inp));
-	&movdqu	($inout2,&QWP(0x20,$inp));
-	&movdqu	($inout3,&QWP(0x30,$inp));
-	&movdqu	($inout4,&QWP(0x40,$inp));
-	&movdqu	($inout5,&QWP(0x50,$inp));
-	&lea	($inp,&DWP(0x60,$inp));
-	&sub	($len,0x60);
-	&jmp	(&label("ecb_dec_loop6_enter"));
-
-&set_label("ecb_dec_loop6",16);
-	&movups	(&QWP(0,$out),$inout0);
-	&movdqu	($inout0,&QWP(0,$inp));
-	&movups	(&QWP(0x10,$out),$inout1);
-	&movdqu	($inout1,&QWP(0x10,$inp));
-	&movups	(&QWP(0x20,$out),$inout2);
-	&movdqu	($inout2,&QWP(0x20,$inp));
-	&movups	(&QWP(0x30,$out),$inout3);
-	&movdqu	($inout3,&QWP(0x30,$inp));
-	&movups	(&QWP(0x40,$out),$inout4);
-	&movdqu	($inout4,&QWP(0x40,$inp));
-	&movups	(&QWP(0x50,$out),$inout5);
-	&lea	($out,&DWP(0x60,$out));
-	&movdqu	($inout5,&QWP(0x50,$inp));
-	&lea	($inp,&DWP(0x60,$inp));
-&set_label("ecb_dec_loop6_enter");
-
-	&call	("_aesni_decrypt6");
-
-	&mov	($key,$key_);		# restore $key
-	&mov	($rounds,$rounds_);	# restore $rounds
-	&sub	($len,0x60);
-	&jnc	(&label("ecb_dec_loop6"));
-
-	&movups	(&QWP(0,$out),$inout0);
-	&movups	(&QWP(0x10,$out),$inout1);
-	&movups	(&QWP(0x20,$out),$inout2);
-	&movups	(&QWP(0x30,$out),$inout3);
-	&movups	(&QWP(0x40,$out),$inout4);
-	&movups	(&QWP(0x50,$out),$inout5);
-	&lea	($out,&DWP(0x60,$out));
-	&add	($len,0x60);
-	&jz	(&label("ecb_ret"));
-
-&set_label("ecb_dec_tail");
-	&movups	($inout0,&QWP(0,$inp));
-	&cmp	($len,0x20);
-	&jb	(&label("ecb_dec_one"));
-	&movups	($inout1,&QWP(0x10,$inp));
-	&je	(&label("ecb_dec_two"));
-	&movups	($inout2,&QWP(0x20,$inp));
-	&cmp	($len,0x40);
-	&jb	(&label("ecb_dec_three"));
-	&movups	($inout3,&QWP(0x30,$inp));
-	&je	(&label("ecb_dec_four"));
-	&movups	($inout4,&QWP(0x40,$inp));
-	&xorps	($inout5,$inout5);
-	&call	("_aesni_decrypt6");
-	&movups	(&QWP(0,$out),$inout0);
-	&movups	(&QWP(0x10,$out),$inout1);
-	&movups	(&QWP(0x20,$out),$inout2);
-	&movups	(&QWP(0x30,$out),$inout3);
-	&movups	(&QWP(0x40,$out),$inout4);
-	&jmp	(&label("ecb_ret"));
-
-&set_label("ecb_dec_one",16);
-	if ($inline)
-	{   &aesni_inline_generate1("dec");	}
-	else
-	{   &call	("_aesni_decrypt1");	}
-	&movups	(&QWP(0,$out),$inout0);
-	&jmp	(&label("ecb_ret"));
-
-&set_label("ecb_dec_two",16);
-	&call	("_aesni_decrypt2");
-	&movups	(&QWP(0,$out),$inout0);
-	&movups	(&QWP(0x10,$out),$inout1);
-	&jmp	(&label("ecb_ret"));
-
-&set_label("ecb_dec_three",16);
-	&call	("_aesni_decrypt3");
-	&movups	(&QWP(0,$out),$inout0);
-	&movups	(&QWP(0x10,$out),$inout1);
-	&movups	(&QWP(0x20,$out),$inout2);
-	&jmp	(&label("ecb_ret"));
-
-&set_label("ecb_dec_four",16);
-	&call	("_aesni_decrypt4");
-	&movups	(&QWP(0,$out),$inout0);
-	&movups	(&QWP(0x10,$out),$inout1);
-	&movups	(&QWP(0x20,$out),$inout2);
-	&movups	(&QWP(0x30,$out),$inout3);
-
-&set_label("ecb_ret");
-	&pxor	("xmm0","xmm0");		# clear register bank
-	&pxor	("xmm1","xmm1");
-	&pxor	("xmm2","xmm2");
-	&pxor	("xmm3","xmm3");
-	&pxor	("xmm4","xmm4");
-	&pxor	("xmm5","xmm5");
-	&pxor	("xmm6","xmm6");
-	&pxor	("xmm7","xmm7");
-&function_end("${PREFIX}_ecb_encrypt");
--
-######################################################################
-# void aes_hw_ccm64_[en|de]crypt_blocks (const void *in, void *out,
-#                         size_t blocks, const AES_KEY *key,
-#                         const char *ivec,char *cmac);
-#
-# Handles only complete blocks, operates on 64-bit counter and
-# does not update *ivec! Nor does it finalize CMAC value
-# (see engine/eng_aesni.c for details)
-#
-{ my $cmac=$inout1;
-&function_begin("${PREFIX}_ccm64_encrypt_blocks");
-	&mov	($inp,&wparam(0));
-	&mov	($out,&wparam(1));
-	&mov	($len,&wparam(2));
-	&mov	($key,&wparam(3));
-	&mov	($rounds_,&wparam(4));
-	&mov	($rounds,&wparam(5));
-	&mov	($key_,"esp");
-	&sub	("esp",60);
-	&and	("esp",-16);			# align stack
-	&mov	(&DWP(48,"esp"),$key_);
-
-	&movdqu	($ivec,&QWP(0,$rounds_));	# load ivec
-	&movdqu	($cmac,&QWP(0,$rounds));	# load cmac
-	&mov	($rounds,&DWP(240,$key));
-
-	# compose byte-swap control mask for pshufb on stack
-	&mov	(&DWP(0,"esp"),0x0c0d0e0f);
-	&mov	(&DWP(4,"esp"),0x08090a0b);
-	&mov	(&DWP(8,"esp"),0x04050607);
-	&mov	(&DWP(12,"esp"),0x00010203);
-
-	# compose counter increment vector on stack
-	&mov	($rounds_,1);
-	&xor	($key_,$key_);
-	&mov	(&DWP(16,"esp"),$rounds_);
-	&mov	(&DWP(20,"esp"),$key_);
-	&mov	(&DWP(24,"esp"),$key_);
-	&mov	(&DWP(28,"esp"),$key_);
-
-	&shl	($rounds,4);
-	&mov	($rounds_,16);
-	&lea	($key_,&DWP(0,$key));
-	&movdqa	($inout3,&QWP(0,"esp"));
-	&movdqa	($inout0,$ivec);
-	&lea	($key,&DWP(32,$key,$rounds));
-	&sub	($rounds_,$rounds);
-	&pshufb	($ivec,$inout3);
-
-&set_label("ccm64_enc_outer");
-	&$movekey	($rndkey0,&QWP(0,$key_));
-	&mov		($rounds,$rounds_);
-	&movups		($in0,&QWP(0,$inp));
-
-	&xorps		($inout0,$rndkey0);
-	&$movekey	($rndkey1,&QWP(16,$key_));
-	&xorps		($rndkey0,$in0);
-	&xorps		($cmac,$rndkey0);		# cmac^=inp
-	&$movekey	($rndkey0,&QWP(32,$key_));
-
-&set_label("ccm64_enc2_loop");
-	&aesenc		($inout0,$rndkey1);
-	&aesenc		($cmac,$rndkey1);
-	&$movekey	($rndkey1,&QWP(0,$key,$rounds));
-	&add		($rounds,32);
-	&aesenc		($inout0,$rndkey0);
-	&aesenc		($cmac,$rndkey0);
-	&$movekey	($rndkey0,&QWP(-16,$key,$rounds));
-	&jnz		(&label("ccm64_enc2_loop"));
-	&aesenc		($inout0,$rndkey1);
-	&aesenc		($cmac,$rndkey1);
-	&paddq		($ivec,&QWP(16,"esp"));
-	&dec		($len);
-	&aesenclast	($inout0,$rndkey0);
-	&aesenclast	($cmac,$rndkey0);
-
-	&lea	($inp,&DWP(16,$inp));
-	&xorps	($in0,$inout0);			# inp^=E(ivec)
-	&movdqa	($inout0,$ivec);
-	&movups	(&QWP(0,$out),$in0);		# save output
-	&pshufb	($inout0,$inout3);
-	&lea	($out,&DWP(16,$out));
-	&jnz	(&label("ccm64_enc_outer"));
-
-	&mov	("esp",&DWP(48,"esp"));
-	&mov	($out,&wparam(5));
-	&movups	(&QWP(0,$out),$cmac);
-
-	&pxor	("xmm0","xmm0");		# clear register bank
-	&pxor	("xmm1","xmm1");
-	&pxor	("xmm2","xmm2");
-	&pxor	("xmm3","xmm3");
-	&pxor	("xmm4","xmm4");
-	&pxor	("xmm5","xmm5");
-	&pxor	("xmm6","xmm6");
-	&pxor	("xmm7","xmm7");
-&function_end("${PREFIX}_ccm64_encrypt_blocks");
-
-&function_begin("${PREFIX}_ccm64_decrypt_blocks");
-	&mov	($inp,&wparam(0));
-	&mov	($out,&wparam(1));
-	&mov	($len,&wparam(2));
-	&mov	($key,&wparam(3));
-	&mov	($rounds_,&wparam(4));
-	&mov	($rounds,&wparam(5));
-	&mov	($key_,"esp");
-	&sub	("esp",60);
-	&and	("esp",-16);			# align stack
-	&mov	(&DWP(48,"esp"),$key_);
-
-	&movdqu	($ivec,&QWP(0,$rounds_));	# load ivec
-	&movdqu	($cmac,&QWP(0,$rounds));	# load cmac
-	&mov	($rounds,&DWP(240,$key));
-
-	# compose byte-swap control mask for pshufb on stack
-	&mov	(&DWP(0,"esp"),0x0c0d0e0f);
-	&mov	(&DWP(4,"esp"),0x08090a0b);
-	&mov	(&DWP(8,"esp"),0x04050607);
-	&mov	(&DWP(12,"esp"),0x00010203);
-
-	# compose counter increment vector on stack
-	&mov	($rounds_,1);
-	&xor	($key_,$key_);
-	&mov	(&DWP(16,"esp"),$rounds_);
-	&mov	(&DWP(20,"esp"),$key_);
-	&mov	(&DWP(24,"esp"),$key_);
-	&mov	(&DWP(28,"esp"),$key_);
-
-	&movdqa	($inout3,&QWP(0,"esp"));	# bswap mask
-	&movdqa	($inout0,$ivec);
-
-	&mov	($key_,$key);
-	&mov	($rounds_,$rounds);
-
-	&pshufb	($ivec,$inout3);
-	if ($inline)
-	{   &aesni_inline_generate1("enc");	}
-	else
-	{   &call	("_aesni_encrypt1");	}
-	&shl	($rounds_,4);
-	&mov	($rounds,16);
-	&movups	($in0,&QWP(0,$inp));		# load inp
-	&paddq	($ivec,&QWP(16,"esp"));
-	&lea	($inp,&QWP(16,$inp));
-	&sub	($rounds,$rounds_);
-	&lea	($key,&DWP(32,$key_,$rounds_));
-	&mov	($rounds_,$rounds);
-	&jmp	(&label("ccm64_dec_outer"));
-
-&set_label("ccm64_dec_outer",16);
-	&xorps	($in0,$inout0);			# inp ^= E(ivec)
-	&movdqa	($inout0,$ivec);
-	&movups	(&QWP(0,$out),$in0);		# save output
-	&lea	($out,&DWP(16,$out));
-	&pshufb	($inout0,$inout3);
-
-	&sub	($len,1);
-	&jz	(&label("ccm64_dec_break"));
-
-	&$movekey	($rndkey0,&QWP(0,$key_));
-	&mov		($rounds,$rounds_);
-	&$movekey	($rndkey1,&QWP(16,$key_));
-	&xorps		($in0,$rndkey0);
-	&xorps		($inout0,$rndkey0);
-	&xorps		($cmac,$in0);		# cmac^=out
-	&$movekey	($rndkey0,&QWP(32,$key_));
-
-&set_label("ccm64_dec2_loop");
-	&aesenc		($inout0,$rndkey1);
-	&aesenc		($cmac,$rndkey1);
-	&$movekey	($rndkey1,&QWP(0,$key,$rounds));
-	&add		($rounds,32);
-	&aesenc		($inout0,$rndkey0);
-	&aesenc		($cmac,$rndkey0);
-	&$movekey	($rndkey0,&QWP(-16,$key,$rounds));
-	&jnz		(&label("ccm64_dec2_loop"));
-	&movups		($in0,&QWP(0,$inp));	# load inp
-	&paddq		($ivec,&QWP(16,"esp"));
-	&aesenc		($inout0,$rndkey1);
-	&aesenc		($cmac,$rndkey1);
-	&aesenclast	($inout0,$rndkey0);
-	&aesenclast	($cmac,$rndkey0);
-	&lea		($inp,&QWP(16,$inp));
-	&jmp	(&label("ccm64_dec_outer"));
-
-&set_label("ccm64_dec_break",16);
-	&mov	($rounds,&DWP(240,$key_));
-	&mov	($key,$key_);
-	if ($inline)
-	{   &aesni_inline_generate1("enc",$cmac,$in0);	}
-	else
-	{   &call	("_aesni_encrypt1",$cmac);	}
-
-	&mov	("esp",&DWP(48,"esp"));
-	&mov	($out,&wparam(5));
-	&movups	(&QWP(0,$out),$cmac);
-
-	&pxor	("xmm0","xmm0");		# clear register bank
-	&pxor	("xmm1","xmm1");
-	&pxor	("xmm2","xmm2");
-	&pxor	("xmm3","xmm3");
-	&pxor	("xmm4","xmm4");
-	&pxor	("xmm5","xmm5");
-	&pxor	("xmm6","xmm6");
-	&pxor	("xmm7","xmm7");
-&function_end("${PREFIX}_ccm64_decrypt_blocks");
-}
--
-######################################################################
-# void aes_hw_ctr32_encrypt_blocks (const void *in, void *out,
 #                         size_t blocks, const AES_KEY *key,
 #                         const char *ivec);
->>>>>>> 0f5ecd3a
 #
 # Handles only complete blocks, operates on 32-bit counter and
 # does not update *ivec! (see crypto/modes/ctr128.c for details)
@@ -1124,741 +665,6 @@
 	&pxor	("xmm7","xmm7");
 	&mov	("esp",&DWP(80,"esp"));
 &function_end("${PREFIX}_ctr32_encrypt_blocks");
-<<<<<<< HEAD
-=======
--
-######################################################################
-# void aes_hw_xts_[en|de]crypt(const char *inp,char *out,size_t len,
-#	const AES_KEY *key1, const AES_KEY *key2
-#	const unsigned char iv[16]);
-#
-{ my ($tweak,$twtmp,$twres,$twmask)=($rndkey1,$rndkey0,$inout0,$inout1);
-
-&function_begin("${PREFIX}_xts_encrypt");
-	&mov	($key,&wparam(4));		# key2
-	&mov	($inp,&wparam(5));		# clear-text tweak
-
-	&mov	($rounds,&DWP(240,$key));	# key2->rounds
-	&movups	($inout0,&QWP(0,$inp));
-	if ($inline)
-	{   &aesni_inline_generate1("enc");	}
-	else
-	{   &call	("_aesni_encrypt1");	}
-
-	&mov	($inp,&wparam(0));
-	&mov	($out,&wparam(1));
-	&mov	($len,&wparam(2));
-	&mov	($key,&wparam(3));		# key1
-
-	&mov	($key_,"esp");
-	&sub	("esp",16*7+8);
-	&mov	($rounds,&DWP(240,$key));	# key1->rounds
-	&and	("esp",-16);			# align stack
-
-	&mov	(&DWP(16*6+0,"esp"),0x87);	# compose the magic constant
-	&mov	(&DWP(16*6+4,"esp"),0);
-	&mov	(&DWP(16*6+8,"esp"),1);
-	&mov	(&DWP(16*6+12,"esp"),0);
-	&mov	(&DWP(16*7+0,"esp"),$len);	# save original $len
-	&mov	(&DWP(16*7+4,"esp"),$key_);	# save original %esp
-
-	&movdqa	($tweak,$inout0);
-	&pxor	($twtmp,$twtmp);
-	&movdqa	($twmask,&QWP(6*16,"esp"));	# 0x0...010...87
-	&pcmpgtd($twtmp,$tweak);		# broadcast upper bits
-
-	&and	($len,-16);
-	&mov	($key_,$key);			# backup $key
-	&mov	($rounds_,$rounds);		# backup $rounds
-	&sub	($len,16*6);
-	&jc	(&label("xts_enc_short"));
-
-	&shl	($rounds,4);
-	&mov	($rounds_,16);
-	&sub	($rounds_,$rounds);
-	&lea	($key,&DWP(32,$key,$rounds));
-	&jmp	(&label("xts_enc_loop6"));
-
-&set_label("xts_enc_loop6",16);
-	for ($i=0;$i<4;$i++) {
-	    &pshufd	($twres,$twtmp,0x13);
-	    &pxor	($twtmp,$twtmp);
-	    &movdqa	(&QWP(16*$i,"esp"),$tweak);
-	    &paddq	($tweak,$tweak);	# &psllq($tweak,1);
-	    &pand	($twres,$twmask);	# isolate carry and residue
-	    &pcmpgtd	($twtmp,$tweak);	# broadcast upper bits
-	    &pxor	($tweak,$twres);
-	}
-	&pshufd	($inout5,$twtmp,0x13);
-	&movdqa	(&QWP(16*$i++,"esp"),$tweak);
-	&paddq	($tweak,$tweak);		# &psllq($tweak,1);
-	 &$movekey	($rndkey0,&QWP(0,$key_));
-	&pand	($inout5,$twmask);		# isolate carry and residue
-	 &movups	($inout0,&QWP(0,$inp));	# load input
-	&pxor	($inout5,$tweak);
-
-	# inline _aesni_encrypt6 prologue and flip xor with tweak and key[0]
-	&mov	($rounds,$rounds_);		# restore $rounds
-	&movdqu	($inout1,&QWP(16*1,$inp));
-	 &xorps		($inout0,$rndkey0);	# input^=rndkey[0]
-	&movdqu	($inout2,&QWP(16*2,$inp));
-	 &pxor		($inout1,$rndkey0);
-	&movdqu	($inout3,&QWP(16*3,$inp));
-	 &pxor		($inout2,$rndkey0);
-	&movdqu	($inout4,&QWP(16*4,$inp));
-	 &pxor		($inout3,$rndkey0);
-	&movdqu	($rndkey1,&QWP(16*5,$inp));
-	 &pxor		($inout4,$rndkey0);
-	&lea	($inp,&DWP(16*6,$inp));
-	&pxor	($inout0,&QWP(16*0,"esp"));	# input^=tweak
-	&movdqa	(&QWP(16*$i,"esp"),$inout5);	# save last tweak
-	&pxor	($inout5,$rndkey1);
-
-	 &$movekey	($rndkey1,&QWP(16,$key_));
-	&pxor	($inout1,&QWP(16*1,"esp"));
-	&pxor	($inout2,&QWP(16*2,"esp"));
-	 &aesenc	($inout0,$rndkey1);
-	&pxor	($inout3,&QWP(16*3,"esp"));
-	&pxor	($inout4,&QWP(16*4,"esp"));
-	 &aesenc	($inout1,$rndkey1);
-	&pxor		($inout5,$rndkey0);
-	 &$movekey	($rndkey0,&QWP(32,$key_));
-	 &aesenc	($inout2,$rndkey1);
-	 &aesenc	($inout3,$rndkey1);
-	 &aesenc	($inout4,$rndkey1);
-	 &aesenc	($inout5,$rndkey1);
-	&call		(&label("_aesni_encrypt6_enter"));
-
-	&movdqa	($tweak,&QWP(16*5,"esp"));	# last tweak
-       &pxor	($twtmp,$twtmp);
-	&xorps	($inout0,&QWP(16*0,"esp"));	# output^=tweak
-       &pcmpgtd	($twtmp,$tweak);		# broadcast upper bits
-	&xorps	($inout1,&QWP(16*1,"esp"));
-	&movups	(&QWP(16*0,$out),$inout0);	# write output
-	&xorps	($inout2,&QWP(16*2,"esp"));
-	&movups	(&QWP(16*1,$out),$inout1);
-	&xorps	($inout3,&QWP(16*3,"esp"));
-	&movups	(&QWP(16*2,$out),$inout2);
-	&xorps	($inout4,&QWP(16*4,"esp"));
-	&movups	(&QWP(16*3,$out),$inout3);
-	&xorps	($inout5,$tweak);
-	&movups	(&QWP(16*4,$out),$inout4);
-       &pshufd	($twres,$twtmp,0x13);
-	&movups	(&QWP(16*5,$out),$inout5);
-	&lea	($out,&DWP(16*6,$out));
-       &movdqa	($twmask,&QWP(16*6,"esp"));	# 0x0...010...87
-
-	&pxor	($twtmp,$twtmp);
-	&paddq	($tweak,$tweak);		# &psllq($tweak,1);
-	&pand	($twres,$twmask);		# isolate carry and residue
-	&pcmpgtd($twtmp,$tweak);		# broadcast upper bits
-	&pxor	($tweak,$twres);
-
-	&sub	($len,16*6);
-	&jnc	(&label("xts_enc_loop6"));
-
-	&mov	($rounds,&DWP(240,$key_));	# restore $rounds
-	&mov	($key,$key_);			# restore $key
-	&mov	($rounds_,$rounds);
-
-&set_label("xts_enc_short");
-	&add	($len,16*6);
-	&jz	(&label("xts_enc_done6x"));
-
-	&movdqa	($inout3,$tweak);		# put aside previous tweak
-	&cmp	($len,0x20);
-	&jb	(&label("xts_enc_one"));
-
-	&pshufd	($twres,$twtmp,0x13);
-	&pxor	($twtmp,$twtmp);
-	&paddq	($tweak,$tweak);		# &psllq($tweak,1);
-	&pand	($twres,$twmask);		# isolate carry and residue
-	&pcmpgtd($twtmp,$tweak);		# broadcast upper bits
-	&pxor	($tweak,$twres);
-	&je	(&label("xts_enc_two"));
-
-	&pshufd	($twres,$twtmp,0x13);
-	&pxor	($twtmp,$twtmp);
-	&movdqa	($inout4,$tweak);		# put aside previous tweak
-	&paddq	($tweak,$tweak);		# &psllq($tweak,1);
-	&pand	($twres,$twmask);		# isolate carry and residue
-	&pcmpgtd($twtmp,$tweak);		# broadcast upper bits
-	&pxor	($tweak,$twres);
-	&cmp	($len,0x40);
-	&jb	(&label("xts_enc_three"));
-
-	&pshufd	($twres,$twtmp,0x13);
-	&pxor	($twtmp,$twtmp);
-	&movdqa	($inout5,$tweak);		# put aside previous tweak
-	&paddq	($tweak,$tweak);		# &psllq($tweak,1);
-	&pand	($twres,$twmask);		# isolate carry and residue
-	&pcmpgtd($twtmp,$tweak);		# broadcast upper bits
-	&pxor	($tweak,$twres);
-	&movdqa	(&QWP(16*0,"esp"),$inout3);
-	&movdqa	(&QWP(16*1,"esp"),$inout4);
-	&je	(&label("xts_enc_four"));
-
-	&movdqa	(&QWP(16*2,"esp"),$inout5);
-	&pshufd	($inout5,$twtmp,0x13);
-	&movdqa	(&QWP(16*3,"esp"),$tweak);
-	&paddq	($tweak,$tweak);		# &psllq($inout0,1);
-	&pand	($inout5,$twmask);		# isolate carry and residue
-	&pxor	($inout5,$tweak);
-
-	&movdqu	($inout0,&QWP(16*0,$inp));	# load input
-	&movdqu	($inout1,&QWP(16*1,$inp));
-	&movdqu	($inout2,&QWP(16*2,$inp));
-	&pxor	($inout0,&QWP(16*0,"esp"));	# input^=tweak
-	&movdqu	($inout3,&QWP(16*3,$inp));
-	&pxor	($inout1,&QWP(16*1,"esp"));
-	&movdqu	($inout4,&QWP(16*4,$inp));
-	&pxor	($inout2,&QWP(16*2,"esp"));
-	&lea	($inp,&DWP(16*5,$inp));
-	&pxor	($inout3,&QWP(16*3,"esp"));
-	&movdqa	(&QWP(16*4,"esp"),$inout5);	# save last tweak
-	&pxor	($inout4,$inout5);
-
-	&call	("_aesni_encrypt6");
-
-	&movaps	($tweak,&QWP(16*4,"esp"));	# last tweak
-	&xorps	($inout0,&QWP(16*0,"esp"));	# output^=tweak
-	&xorps	($inout1,&QWP(16*1,"esp"));
-	&xorps	($inout2,&QWP(16*2,"esp"));
-	&movups	(&QWP(16*0,$out),$inout0);	# write output
-	&xorps	($inout3,&QWP(16*3,"esp"));
-	&movups	(&QWP(16*1,$out),$inout1);
-	&xorps	($inout4,$tweak);
-	&movups	(&QWP(16*2,$out),$inout2);
-	&movups	(&QWP(16*3,$out),$inout3);
-	&movups	(&QWP(16*4,$out),$inout4);
-	&lea	($out,&DWP(16*5,$out));
-	&jmp	(&label("xts_enc_done"));
-
-&set_label("xts_enc_one",16);
-	&movups	($inout0,&QWP(16*0,$inp));	# load input
-	&lea	($inp,&DWP(16*1,$inp));
-	&xorps	($inout0,$inout3);		# input^=tweak
-	if ($inline)
-	{   &aesni_inline_generate1("enc");	}
-	else
-	{   &call	("_aesni_encrypt1");	}
-	&xorps	($inout0,$inout3);		# output^=tweak
-	&movups	(&QWP(16*0,$out),$inout0);	# write output
-	&lea	($out,&DWP(16*1,$out));
-
-	&movdqa	($tweak,$inout3);		# last tweak
-	&jmp	(&label("xts_enc_done"));
-
-&set_label("xts_enc_two",16);
-	&movaps	($inout4,$tweak);		# put aside last tweak
-
-	&movups	($inout0,&QWP(16*0,$inp));	# load input
-	&movups	($inout1,&QWP(16*1,$inp));
-	&lea	($inp,&DWP(16*2,$inp));
-	&xorps	($inout0,$inout3);		# input^=tweak
-	&xorps	($inout1,$inout4);
-
-	&call	("_aesni_encrypt2");
-
-	&xorps	($inout0,$inout3);		# output^=tweak
-	&xorps	($inout1,$inout4);
-	&movups	(&QWP(16*0,$out),$inout0);	# write output
-	&movups	(&QWP(16*1,$out),$inout1);
-	&lea	($out,&DWP(16*2,$out));
-
-	&movdqa	($tweak,$inout4);		# last tweak
-	&jmp	(&label("xts_enc_done"));
-
-&set_label("xts_enc_three",16);
-	&movaps	($inout5,$tweak);		# put aside last tweak
-	&movups	($inout0,&QWP(16*0,$inp));	# load input
-	&movups	($inout1,&QWP(16*1,$inp));
-	&movups	($inout2,&QWP(16*2,$inp));
-	&lea	($inp,&DWP(16*3,$inp));
-	&xorps	($inout0,$inout3);		# input^=tweak
-	&xorps	($inout1,$inout4);
-	&xorps	($inout2,$inout5);
-
-	&call	("_aesni_encrypt3");
-
-	&xorps	($inout0,$inout3);		# output^=tweak
-	&xorps	($inout1,$inout4);
-	&xorps	($inout2,$inout5);
-	&movups	(&QWP(16*0,$out),$inout0);	# write output
-	&movups	(&QWP(16*1,$out),$inout1);
-	&movups	(&QWP(16*2,$out),$inout2);
-	&lea	($out,&DWP(16*3,$out));
-
-	&movdqa	($tweak,$inout5);		# last tweak
-	&jmp	(&label("xts_enc_done"));
-
-&set_label("xts_enc_four",16);
-	&movaps	($inout4,$tweak);		# put aside last tweak
-
-	&movups	($inout0,&QWP(16*0,$inp));	# load input
-	&movups	($inout1,&QWP(16*1,$inp));
-	&movups	($inout2,&QWP(16*2,$inp));
-	&xorps	($inout0,&QWP(16*0,"esp"));	# input^=tweak
-	&movups	($inout3,&QWP(16*3,$inp));
-	&lea	($inp,&DWP(16*4,$inp));
-	&xorps	($inout1,&QWP(16*1,"esp"));
-	&xorps	($inout2,$inout5);
-	&xorps	($inout3,$inout4);
-
-	&call	("_aesni_encrypt4");
-
-	&xorps	($inout0,&QWP(16*0,"esp"));	# output^=tweak
-	&xorps	($inout1,&QWP(16*1,"esp"));
-	&xorps	($inout2,$inout5);
-	&movups	(&QWP(16*0,$out),$inout0);	# write output
-	&xorps	($inout3,$inout4);
-	&movups	(&QWP(16*1,$out),$inout1);
-	&movups	(&QWP(16*2,$out),$inout2);
-	&movups	(&QWP(16*3,$out),$inout3);
-	&lea	($out,&DWP(16*4,$out));
-
-	&movdqa	($tweak,$inout4);		# last tweak
-	&jmp	(&label("xts_enc_done"));
-
-&set_label("xts_enc_done6x",16);		# $tweak is pre-calculated
-	&mov	($len,&DWP(16*7+0,"esp"));	# restore original $len
-	&and	($len,15);
-	&jz	(&label("xts_enc_ret"));
-	&movdqa	($inout3,$tweak);
-	&mov	(&DWP(16*7+0,"esp"),$len);	# save $len%16
-	&jmp	(&label("xts_enc_steal"));
-
-&set_label("xts_enc_done",16);
-	&mov	($len,&DWP(16*7+0,"esp"));	# restore original $len
-	&pxor	($twtmp,$twtmp);
-	&and	($len,15);
-	&jz	(&label("xts_enc_ret"));
-
-	&pcmpgtd($twtmp,$tweak);		# broadcast upper bits
-	&mov	(&DWP(16*7+0,"esp"),$len);	# save $len%16
-	&pshufd	($inout3,$twtmp,0x13);
-	&paddq	($tweak,$tweak);		# &psllq($tweak,1);
-	&pand	($inout3,&QWP(16*6,"esp"));	# isolate carry and residue
-	&pxor	($inout3,$tweak);
-
-&set_label("xts_enc_steal");
-	&movz	($rounds,&BP(0,$inp));
-	&movz	($key,&BP(-16,$out));
-	&lea	($inp,&DWP(1,$inp));
-	&mov	(&BP(-16,$out),&LB($rounds));
-	&mov	(&BP(0,$out),&LB($key));
-	&lea	($out,&DWP(1,$out));
-	&sub	($len,1);
-	&jnz	(&label("xts_enc_steal"));
-
-	&sub	($out,&DWP(16*7+0,"esp"));	# rewind $out
-	&mov	($key,$key_);			# restore $key
-	&mov	($rounds,$rounds_);		# restore $rounds
-
-	&movups	($inout0,&QWP(-16,$out));	# load input
-	&xorps	($inout0,$inout3);		# input^=tweak
-	if ($inline)
-	{   &aesni_inline_generate1("enc");	}
-	else
-	{   &call	("_aesni_encrypt1");	}
-	&xorps	($inout0,$inout3);		# output^=tweak
-	&movups	(&QWP(-16,$out),$inout0);	# write output
-
-&set_label("xts_enc_ret");
-	&pxor	("xmm0","xmm0");		# clear register bank
-	&pxor	("xmm1","xmm1");
-	&pxor	("xmm2","xmm2");
-	&movdqa	(&QWP(16*0,"esp"),"xmm0");	# clear stack
-	&pxor	("xmm3","xmm3");
-	&movdqa	(&QWP(16*1,"esp"),"xmm0");
-	&pxor	("xmm4","xmm4");
-	&movdqa	(&QWP(16*2,"esp"),"xmm0");
-	&pxor	("xmm5","xmm5");
-	&movdqa	(&QWP(16*3,"esp"),"xmm0");
-	&pxor	("xmm6","xmm6");
-	&movdqa	(&QWP(16*4,"esp"),"xmm0");
-	&pxor	("xmm7","xmm7");
-	&movdqa	(&QWP(16*5,"esp"),"xmm0");
-	&mov	("esp",&DWP(16*7+4,"esp"));	# restore %esp
-&function_end("${PREFIX}_xts_encrypt");
-
-&function_begin("${PREFIX}_xts_decrypt");
-	&mov	($key,&wparam(4));		# key2
-	&mov	($inp,&wparam(5));		# clear-text tweak
-
-	&mov	($rounds,&DWP(240,$key));	# key2->rounds
-	&movups	($inout0,&QWP(0,$inp));
-	if ($inline)
-	{   &aesni_inline_generate1("enc");	}
-	else
-	{   &call	("_aesni_encrypt1");	}
-
-	&mov	($inp,&wparam(0));
-	&mov	($out,&wparam(1));
-	&mov	($len,&wparam(2));
-	&mov	($key,&wparam(3));		# key1
-
-	&mov	($key_,"esp");
-	&sub	("esp",16*7+8);
-	&and	("esp",-16);			# align stack
-
-	&xor	($rounds_,$rounds_);		# if(len%16) len-=16;
-	&test	($len,15);
-	&setnz	(&LB($rounds_));
-	&shl	($rounds_,4);
-	&sub	($len,$rounds_);
-
-	&mov	(&DWP(16*6+0,"esp"),0x87);	# compose the magic constant
-	&mov	(&DWP(16*6+4,"esp"),0);
-	&mov	(&DWP(16*6+8,"esp"),1);
-	&mov	(&DWP(16*6+12,"esp"),0);
-	&mov	(&DWP(16*7+0,"esp"),$len);	# save original $len
-	&mov	(&DWP(16*7+4,"esp"),$key_);	# save original %esp
-
-	&mov	($rounds,&DWP(240,$key));	# key1->rounds
-	&mov	($key_,$key);			# backup $key
-	&mov	($rounds_,$rounds);		# backup $rounds
-
-	&movdqa	($tweak,$inout0);
-	&pxor	($twtmp,$twtmp);
-	&movdqa	($twmask,&QWP(6*16,"esp"));	# 0x0...010...87
-	&pcmpgtd($twtmp,$tweak);		# broadcast upper bits
-
-	&and	($len,-16);
-	&sub	($len,16*6);
-	&jc	(&label("xts_dec_short"));
-
-	&shl	($rounds,4);
-	&mov	($rounds_,16);
-	&sub	($rounds_,$rounds);
-	&lea	($key,&DWP(32,$key,$rounds));
-	&jmp	(&label("xts_dec_loop6"));
-
-&set_label("xts_dec_loop6",16);
-	for ($i=0;$i<4;$i++) {
-	    &pshufd	($twres,$twtmp,0x13);
-	    &pxor	($twtmp,$twtmp);
-	    &movdqa	(&QWP(16*$i,"esp"),$tweak);
-	    &paddq	($tweak,$tweak);	# &psllq($tweak,1);
-	    &pand	($twres,$twmask);	# isolate carry and residue
-	    &pcmpgtd	($twtmp,$tweak);	# broadcast upper bits
-	    &pxor	($tweak,$twres);
-	}
-	&pshufd	($inout5,$twtmp,0x13);
-	&movdqa	(&QWP(16*$i++,"esp"),$tweak);
-	&paddq	($tweak,$tweak);		# &psllq($tweak,1);
-	 &$movekey	($rndkey0,&QWP(0,$key_));
-	&pand	($inout5,$twmask);		# isolate carry and residue
-	 &movups	($inout0,&QWP(0,$inp));	# load input
-	&pxor	($inout5,$tweak);
-
-	# inline _aesni_encrypt6 prologue and flip xor with tweak and key[0]
-	&mov	($rounds,$rounds_);
-	&movdqu	($inout1,&QWP(16*1,$inp));
-	 &xorps		($inout0,$rndkey0);	# input^=rndkey[0]
-	&movdqu	($inout2,&QWP(16*2,$inp));
-	 &pxor		($inout1,$rndkey0);
-	&movdqu	($inout3,&QWP(16*3,$inp));
-	 &pxor		($inout2,$rndkey0);
-	&movdqu	($inout4,&QWP(16*4,$inp));
-	 &pxor		($inout3,$rndkey0);
-	&movdqu	($rndkey1,&QWP(16*5,$inp));
-	 &pxor		($inout4,$rndkey0);
-	&lea	($inp,&DWP(16*6,$inp));
-	&pxor	($inout0,&QWP(16*0,"esp"));	# input^=tweak
-	&movdqa	(&QWP(16*$i,"esp"),$inout5);	# save last tweak
-	&pxor	($inout5,$rndkey1);
-
-	 &$movekey	($rndkey1,&QWP(16,$key_));
-	&pxor	($inout1,&QWP(16*1,"esp"));
-	&pxor	($inout2,&QWP(16*2,"esp"));
-	 &aesdec	($inout0,$rndkey1);
-	&pxor	($inout3,&QWP(16*3,"esp"));
-	&pxor	($inout4,&QWP(16*4,"esp"));
-	 &aesdec	($inout1,$rndkey1);
-	&pxor		($inout5,$rndkey0);
-	 &$movekey	($rndkey0,&QWP(32,$key_));
-	 &aesdec	($inout2,$rndkey1);
-	 &aesdec	($inout3,$rndkey1);
-	 &aesdec	($inout4,$rndkey1);
-	 &aesdec	($inout5,$rndkey1);
-	&call		(&label("_aesni_decrypt6_enter"));
-
-	&movdqa	($tweak,&QWP(16*5,"esp"));	# last tweak
-       &pxor	($twtmp,$twtmp);
-	&xorps	($inout0,&QWP(16*0,"esp"));	# output^=tweak
-       &pcmpgtd	($twtmp,$tweak);		# broadcast upper bits
-	&xorps	($inout1,&QWP(16*1,"esp"));
-	&movups	(&QWP(16*0,$out),$inout0);	# write output
-	&xorps	($inout2,&QWP(16*2,"esp"));
-	&movups	(&QWP(16*1,$out),$inout1);
-	&xorps	($inout3,&QWP(16*3,"esp"));
-	&movups	(&QWP(16*2,$out),$inout2);
-	&xorps	($inout4,&QWP(16*4,"esp"));
-	&movups	(&QWP(16*3,$out),$inout3);
-	&xorps	($inout5,$tweak);
-	&movups	(&QWP(16*4,$out),$inout4);
-       &pshufd	($twres,$twtmp,0x13);
-	&movups	(&QWP(16*5,$out),$inout5);
-	&lea	($out,&DWP(16*6,$out));
-       &movdqa	($twmask,&QWP(16*6,"esp"));	# 0x0...010...87
-
-	&pxor	($twtmp,$twtmp);
-	&paddq	($tweak,$tweak);		# &psllq($tweak,1);
-	&pand	($twres,$twmask);		# isolate carry and residue
-	&pcmpgtd($twtmp,$tweak);		# broadcast upper bits
-	&pxor	($tweak,$twres);
-
-	&sub	($len,16*6);
-	&jnc	(&label("xts_dec_loop6"));
-
-	&mov	($rounds,&DWP(240,$key_));	# restore $rounds
-	&mov	($key,$key_);			# restore $key
-	&mov	($rounds_,$rounds);
-
-&set_label("xts_dec_short");
-	&add	($len,16*6);
-	&jz	(&label("xts_dec_done6x"));
-
-	&movdqa	($inout3,$tweak);		# put aside previous tweak
-	&cmp	($len,0x20);
-	&jb	(&label("xts_dec_one"));
-
-	&pshufd	($twres,$twtmp,0x13);
-	&pxor	($twtmp,$twtmp);
-	&paddq	($tweak,$tweak);		# &psllq($tweak,1);
-	&pand	($twres,$twmask);		# isolate carry and residue
-	&pcmpgtd($twtmp,$tweak);		# broadcast upper bits
-	&pxor	($tweak,$twres);
-	&je	(&label("xts_dec_two"));
-
-	&pshufd	($twres,$twtmp,0x13);
-	&pxor	($twtmp,$twtmp);
-	&movdqa	($inout4,$tweak);		# put aside previous tweak
-	&paddq	($tweak,$tweak);		# &psllq($tweak,1);
-	&pand	($twres,$twmask);		# isolate carry and residue
-	&pcmpgtd($twtmp,$tweak);		# broadcast upper bits
-	&pxor	($tweak,$twres);
-	&cmp	($len,0x40);
-	&jb	(&label("xts_dec_three"));
-
-	&pshufd	($twres,$twtmp,0x13);
-	&pxor	($twtmp,$twtmp);
-	&movdqa	($inout5,$tweak);		# put aside previous tweak
-	&paddq	($tweak,$tweak);		# &psllq($tweak,1);
-	&pand	($twres,$twmask);		# isolate carry and residue
-	&pcmpgtd($twtmp,$tweak);		# broadcast upper bits
-	&pxor	($tweak,$twres);
-	&movdqa	(&QWP(16*0,"esp"),$inout3);
-	&movdqa	(&QWP(16*1,"esp"),$inout4);
-	&je	(&label("xts_dec_four"));
-
-	&movdqa	(&QWP(16*2,"esp"),$inout5);
-	&pshufd	($inout5,$twtmp,0x13);
-	&movdqa	(&QWP(16*3,"esp"),$tweak);
-	&paddq	($tweak,$tweak);		# &psllq($inout0,1);
-	&pand	($inout5,$twmask);		# isolate carry and residue
-	&pxor	($inout5,$tweak);
-
-	&movdqu	($inout0,&QWP(16*0,$inp));	# load input
-	&movdqu	($inout1,&QWP(16*1,$inp));
-	&movdqu	($inout2,&QWP(16*2,$inp));
-	&pxor	($inout0,&QWP(16*0,"esp"));	# input^=tweak
-	&movdqu	($inout3,&QWP(16*3,$inp));
-	&pxor	($inout1,&QWP(16*1,"esp"));
-	&movdqu	($inout4,&QWP(16*4,$inp));
-	&pxor	($inout2,&QWP(16*2,"esp"));
-	&lea	($inp,&DWP(16*5,$inp));
-	&pxor	($inout3,&QWP(16*3,"esp"));
-	&movdqa	(&QWP(16*4,"esp"),$inout5);	# save last tweak
-	&pxor	($inout4,$inout5);
-
-	&call	("_aesni_decrypt6");
-
-	&movaps	($tweak,&QWP(16*4,"esp"));	# last tweak
-	&xorps	($inout0,&QWP(16*0,"esp"));	# output^=tweak
-	&xorps	($inout1,&QWP(16*1,"esp"));
-	&xorps	($inout2,&QWP(16*2,"esp"));
-	&movups	(&QWP(16*0,$out),$inout0);	# write output
-	&xorps	($inout3,&QWP(16*3,"esp"));
-	&movups	(&QWP(16*1,$out),$inout1);
-	&xorps	($inout4,$tweak);
-	&movups	(&QWP(16*2,$out),$inout2);
-	&movups	(&QWP(16*3,$out),$inout3);
-	&movups	(&QWP(16*4,$out),$inout4);
-	&lea	($out,&DWP(16*5,$out));
-	&jmp	(&label("xts_dec_done"));
-
-&set_label("xts_dec_one",16);
-	&movups	($inout0,&QWP(16*0,$inp));	# load input
-	&lea	($inp,&DWP(16*1,$inp));
-	&xorps	($inout0,$inout3);		# input^=tweak
-	if ($inline)
-	{   &aesni_inline_generate1("dec");	}
-	else
-	{   &call	("_aesni_decrypt1");	}
-	&xorps	($inout0,$inout3);		# output^=tweak
-	&movups	(&QWP(16*0,$out),$inout0);	# write output
-	&lea	($out,&DWP(16*1,$out));
-
-	&movdqa	($tweak,$inout3);		# last tweak
-	&jmp	(&label("xts_dec_done"));
-
-&set_label("xts_dec_two",16);
-	&movaps	($inout4,$tweak);		# put aside last tweak
-
-	&movups	($inout0,&QWP(16*0,$inp));	# load input
-	&movups	($inout1,&QWP(16*1,$inp));
-	&lea	($inp,&DWP(16*2,$inp));
-	&xorps	($inout0,$inout3);		# input^=tweak
-	&xorps	($inout1,$inout4);
-
-	&call	("_aesni_decrypt2");
-
-	&xorps	($inout0,$inout3);		# output^=tweak
-	&xorps	($inout1,$inout4);
-	&movups	(&QWP(16*0,$out),$inout0);	# write output
-	&movups	(&QWP(16*1,$out),$inout1);
-	&lea	($out,&DWP(16*2,$out));
-
-	&movdqa	($tweak,$inout4);		# last tweak
-	&jmp	(&label("xts_dec_done"));
-
-&set_label("xts_dec_three",16);
-	&movaps	($inout5,$tweak);		# put aside last tweak
-	&movups	($inout0,&QWP(16*0,$inp));	# load input
-	&movups	($inout1,&QWP(16*1,$inp));
-	&movups	($inout2,&QWP(16*2,$inp));
-	&lea	($inp,&DWP(16*3,$inp));
-	&xorps	($inout0,$inout3);		# input^=tweak
-	&xorps	($inout1,$inout4);
-	&xorps	($inout2,$inout5);
-
-	&call	("_aesni_decrypt3");
-
-	&xorps	($inout0,$inout3);		# output^=tweak
-	&xorps	($inout1,$inout4);
-	&xorps	($inout2,$inout5);
-	&movups	(&QWP(16*0,$out),$inout0);	# write output
-	&movups	(&QWP(16*1,$out),$inout1);
-	&movups	(&QWP(16*2,$out),$inout2);
-	&lea	($out,&DWP(16*3,$out));
-
-	&movdqa	($tweak,$inout5);		# last tweak
-	&jmp	(&label("xts_dec_done"));
-
-&set_label("xts_dec_four",16);
-	&movaps	($inout4,$tweak);		# put aside last tweak
-
-	&movups	($inout0,&QWP(16*0,$inp));	# load input
-	&movups	($inout1,&QWP(16*1,$inp));
-	&movups	($inout2,&QWP(16*2,$inp));
-	&xorps	($inout0,&QWP(16*0,"esp"));	# input^=tweak
-	&movups	($inout3,&QWP(16*3,$inp));
-	&lea	($inp,&DWP(16*4,$inp));
-	&xorps	($inout1,&QWP(16*1,"esp"));
-	&xorps	($inout2,$inout5);
-	&xorps	($inout3,$inout4);
-
-	&call	("_aesni_decrypt4");
-
-	&xorps	($inout0,&QWP(16*0,"esp"));	# output^=tweak
-	&xorps	($inout1,&QWP(16*1,"esp"));
-	&xorps	($inout2,$inout5);
-	&movups	(&QWP(16*0,$out),$inout0);	# write output
-	&xorps	($inout3,$inout4);
-	&movups	(&QWP(16*1,$out),$inout1);
-	&movups	(&QWP(16*2,$out),$inout2);
-	&movups	(&QWP(16*3,$out),$inout3);
-	&lea	($out,&DWP(16*4,$out));
-
-	&movdqa	($tweak,$inout4);		# last tweak
-	&jmp	(&label("xts_dec_done"));
-
-&set_label("xts_dec_done6x",16);		# $tweak is pre-calculated
-	&mov	($len,&DWP(16*7+0,"esp"));	# restore original $len
-	&and	($len,15);
-	&jz	(&label("xts_dec_ret"));
-	&mov	(&DWP(16*7+0,"esp"),$len);	# save $len%16
-	&jmp	(&label("xts_dec_only_one_more"));
-
-&set_label("xts_dec_done",16);
-	&mov	($len,&DWP(16*7+0,"esp"));	# restore original $len
-	&pxor	($twtmp,$twtmp);
-	&and	($len,15);
-	&jz	(&label("xts_dec_ret"));
-
-	&pcmpgtd($twtmp,$tweak);		# broadcast upper bits
-	&mov	(&DWP(16*7+0,"esp"),$len);	# save $len%16
-	&pshufd	($twres,$twtmp,0x13);
-	&pxor	($twtmp,$twtmp);
-	&movdqa	($twmask,&QWP(16*6,"esp"));
-	&paddq	($tweak,$tweak);		# &psllq($tweak,1);
-	&pand	($twres,$twmask);		# isolate carry and residue
-	&pcmpgtd($twtmp,$tweak);		# broadcast upper bits
-	&pxor	($tweak,$twres);
-
-&set_label("xts_dec_only_one_more");
-	&pshufd	($inout3,$twtmp,0x13);
-	&movdqa	($inout4,$tweak);		# put aside previous tweak
-	&paddq	($tweak,$tweak);		# &psllq($tweak,1);
-	&pand	($inout3,$twmask);		# isolate carry and residue
-	&pxor	($inout3,$tweak);
-
-	&mov	($key,$key_);			# restore $key
-	&mov	($rounds,$rounds_);		# restore $rounds
-
-	&movups	($inout0,&QWP(0,$inp));		# load input
-	&xorps	($inout0,$inout3);		# input^=tweak
-	if ($inline)
-	{   &aesni_inline_generate1("dec");	}
-	else
-	{   &call	("_aesni_decrypt1");	}
-	&xorps	($inout0,$inout3);		# output^=tweak
-	&movups	(&QWP(0,$out),$inout0);		# write output
-
-&set_label("xts_dec_steal");
-	&movz	($rounds,&BP(16,$inp));
-	&movz	($key,&BP(0,$out));
-	&lea	($inp,&DWP(1,$inp));
-	&mov	(&BP(0,$out),&LB($rounds));
-	&mov	(&BP(16,$out),&LB($key));
-	&lea	($out,&DWP(1,$out));
-	&sub	($len,1);
-	&jnz	(&label("xts_dec_steal"));
-
-	&sub	($out,&DWP(16*7+0,"esp"));	# rewind $out
-	&mov	($key,$key_);			# restore $key
-	&mov	($rounds,$rounds_);		# restore $rounds
-
-	&movups	($inout0,&QWP(0,$out));		# load input
-	&xorps	($inout0,$inout4);		# input^=tweak
-	if ($inline)
-	{   &aesni_inline_generate1("dec");	}
-	else
-	{   &call	("_aesni_decrypt1");	}
-	&xorps	($inout0,$inout4);		# output^=tweak
-	&movups	(&QWP(0,$out),$inout0);		# write output
-
-&set_label("xts_dec_ret");
-	&pxor	("xmm0","xmm0");		# clear register bank
-	&pxor	("xmm1","xmm1");
-	&pxor	("xmm2","xmm2");
-	&movdqa	(&QWP(16*0,"esp"),"xmm0");	# clear stack
-	&pxor	("xmm3","xmm3");
-	&movdqa	(&QWP(16*1,"esp"),"xmm0");
-	&pxor	("xmm4","xmm4");
-	&movdqa	(&QWP(16*2,"esp"),"xmm0");
-	&pxor	("xmm5","xmm5");
-	&movdqa	(&QWP(16*3,"esp"),"xmm0");
-	&pxor	("xmm6","xmm6");
-	&movdqa	(&QWP(16*4,"esp"),"xmm0");
-	&pxor	("xmm7","xmm7");
-	&movdqa	(&QWP(16*5,"esp"),"xmm0");
-	&mov	("esp",&DWP(16*7+4,"esp"));	# restore %esp
-&function_end("${PREFIX}_xts_decrypt");
->>>>>>> 0f5ecd3a
 }
  
